[package]
name = "clue"
version.workspace = true
description.workspace = true
edition.workspace = true
rust-version.workspace = true
authors.workspace = true
readme = "../README.md"
repository.workspace = true
license.workspace = true
keywords.workspace = true
categories.workspace = true

[package.metadata.deb]
extended-description = "Clue is a programming language that compiles blazingly fast into Lua code with a syntax similar to languages like C or Rust."

[dependencies]
flume = "0.10.14"
num_cpus = "1.14.0"
crossbeam-queue = "0.3.8"
ahash.workspace = true
<<<<<<< HEAD
clue_core = { path = "../core", version = "4.0.0-better-errors", default-features = false }
=======
clue_core = { path = "../core", version = "3.4.0", default-features = false }
>>>>>>> 80047cc4
clap.workspace = true
mlua = { version = "0.8.3", features = ["luajit", "vendored"], optional = true }
colored.workspace = true

[features]
default = ["interpreter", "rpmalloc", "lsp"]
interpreter = ["mlua"]
rpmalloc = ["clue_core/rpmalloc"]
lsp = ["clue_core/lsp"]<|MERGE_RESOLUTION|>--- conflicted
+++ resolved
@@ -19,11 +19,7 @@
 num_cpus = "1.14.0"
 crossbeam-queue = "0.3.8"
 ahash.workspace = true
-<<<<<<< HEAD
 clue_core = { path = "../core", version = "4.0.0-better-errors", default-features = false }
-=======
-clue_core = { path = "../core", version = "3.4.0", default-features = false }
->>>>>>> 80047cc4
 clap.workspace = true
 mlua = { version = "0.8.3", features = ["luajit", "vendored"], optional = true }
 colored.workspace = true
