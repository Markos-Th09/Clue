[package]
name = "clue"
<<<<<<< HEAD
version = "3.0.0-indev"
description = "C/Rust like programming language that compiles into Lua code\nMade by Maiori\nhttps://github.com/ClueLang/Clue"
=======
version = "2.4.1"
description = "C/Rust like programming language that compiles into Lua code"
>>>>>>> 00ccf40b
edition = "2018"
build = "build.rs"
authors = ["Maiori"]
repository = "https://github.com/ClueLang/Clue"
license = "MIT"
keywords = ["language", "programming-language", "lua", "compiler", "transpiler"]
categories = ["compilers"]

[build-dependencies]
winres = "0.1"

[dependencies]
clap = {version = "3.1.6", features = ["derive"]}
lazy_static = "1.4.0"<|MERGE_RESOLUTION|>--- conflicted
+++ resolved
@@ -1,12 +1,7 @@
 [package]
 name = "clue"
-<<<<<<< HEAD
 version = "3.0.0-indev"
-description = "C/Rust like programming language that compiles into Lua code\nMade by Maiori\nhttps://github.com/ClueLang/Clue"
-=======
-version = "2.4.1"
 description = "C/Rust like programming language that compiles into Lua code"
->>>>>>> 00ccf40b
 edition = "2018"
 build = "build.rs"
 authors = ["Maiori"]
