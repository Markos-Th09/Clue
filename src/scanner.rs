#![allow(non_camel_case_types)]

use self::TokenType::*;

#[derive(Debug, Copy, Clone, PartialEq)]
pub enum TokenType {
	//symbols
	ROUND_BRACKET_OPEN,
	ROUND_BRACKET_CLOSED,
	SQUARE_BRACKET_OPEN,
	SQUARE_BRACKET_CLOSED,
	CURLY_BRACKET_OPEN,
	CURLY_BRACKET_CLOSED,
	COMMA,
	SEMICOLON,
	NOT,
	AND,
	OR,
	DOLLAR,
	PLUS,
	MINUS,
	STAR,
	SLASH,
	PERCENTUAL,
	CARET,
	HASHTAG,
	SAFE_DOUBLE_COLON,
	DOUBLE_COLON,
	DOT,
	TWODOTS,
	TREDOTS,
	SAFEDOT,
	SAFE_SQUARE_BRACKET,
	PROTECTED_GET,
	BIT_AND,
	BIT_OR,
	BIT_XOR,
	BIT_NOT,
	LEFT_SHIFT,
	RIGHT_SHIFT,
	TERNARY_THEN,
	TERNARY_ELSE,
	ARROW,

	//definition and comparison
	DEFINE,
	DEFINE_AND,
	DEFINE_OR,
	INCREASE,
	DECREASE,
	MULTIPLY,
	DIVIDE,
	EXPONENTIATE,
	CONCATENATE,
	MODULATE,
	EQUAL,
	NOT_EQUAL,
	BIGGER,
	BIGGER_EQUAL,
	SMALLER,
	SMALLER_EQUAL,

	//literals
	IDENTIFIER,
	NUMBER,
	STRING,

	//keywords
	IF,
	ELSEIF,
	ELSE,
	FOR,
	OF,
	IN,
	WITH,
	WHILE,
	META,
	GLOBAL,
	UNTIL,
	LOCAL,
	FN,
	METHOD,
	RETURN,
	TRUE,
	FALSE,
	NIL,
	LOOP,
	STATIC,
	ENUM,
	CONTINUE,
	BREAK,
	TRY,
	CATCH,
	MATCH,
	DEFAULT,

	EOF,
}

#[derive(Clone, Debug)]
pub struct Token {
	pub kind: TokenType,
	pub lexeme: String,
	pub line: usize,
}

impl Token {
	pub fn new(kind: TokenType, lexeme: String, line: usize) -> Token {
		Token {
			kind: kind,
			lexeme: String::from(lexeme),
			line: line,
		}
	}
}

struct CodeInfo {
	line: usize,
	start: usize,
	current: usize,
	size: usize,
	code: Vec<char>,
	filename: String,
	tokens: Vec<Token>,
	errored: bool,
}

impl CodeInfo {
	fn new(code: String, filename: String) -> CodeInfo {
		let chars = code.chars();
		CodeInfo {
			line: 1,
			start: 0,
			current: 0,
			size: chars.clone().count(),
			code: chars.collect(),
			filename,
			tokens: Vec::new(),
			errored: false,
		}
	}

	fn ended(&self) -> bool {
		self.current >= self.size
	}

	fn at(&self, pos: usize) -> char {
		if pos >= self.size {
			return 0 as char;
		}
		self.code[pos]
	}

	fn readNext(&mut self) -> char {
		let prev: char = self.at(self.current);
		self.current += 1;
		prev
	}

	fn compare(&mut self, expected: char) -> bool {
		if self.ended() {
			return false;
		}
		if self.at(self.current) != expected {
			return false;
		}
		self.current = self.current + 1;
		true
	}

	fn peek(&self, pos: usize) -> char {
		let pos: usize = self.current + pos;
		if pos >= self.size {
			return 0 as char;
		}
		self.at(pos)
	}

	//isNumber: c.is_ascii_digit()
	//isChar: c.is_ascii_alphabetic()
	//isCharOrNumber: c.is_ascii_alphanumeric()

	fn substr(&self, start: usize, end: usize) -> String {
		let mut result: String = String::new();
		for i in start..end {
			if i >= self.size {
				break;
			}
			result.push(self.at(i));
		}
		result
	}

	fn addLiteralToken(&mut self, kind: TokenType, literal: String) {
		self.tokens.push(Token::new(kind, literal, self.line));
	}

	fn addToken(&mut self, kind: TokenType) {
		let lexeme: String = self.substr(self.start, self.current);
		self.tokens.push(Token::new(kind, lexeme, self.line));
	}

	fn compareAndAdd(&mut self, c: char, kt: TokenType, kf: TokenType) {
		let kind: TokenType = match self.compare(c) {
			true => kt,
			false => kf,
		};
		self.addToken(kind);
	}

	fn matchAndAdd(&mut self, c1: char, k1: TokenType, c2: char, k2: TokenType, kd: TokenType) {
		let kind: TokenType = match self.compare(c1) {
			true => k1,
			false => match self.compare(c2) {
				true => k2,
				false => kd,
			},
		};
		self.addToken(kind);
	}

<<<<<<< HEAD
	fn warning(&mut self, message: &str) {
		println!(
			"Error in file \"{}\" at line {}!\nError: \"{}\"\n",
			self.filename, self.line, message
		);
=======
	fn warning(&mut self, message: impl Into<String>) {
		println!("Error in file \"{}\" at line {}!\nError: \"{}\"\n", self.filename, self.line, message.into());
>>>>>>> 7f51a47d
		self.errored = true;
	}

	fn readNumber(&mut self, check: impl Fn(&char) -> bool, simple: bool) {
		let start = self.current;
		while check(&self.peek(0)) {
			self.current += 1
		}
		if self.peek(0) == '.' && check(&self.peek(1)) {
			self.current += 1;
			while check(&self.peek(0)) {
				self.current += 1
			}
		}
		if simple {
			let c = self.peek(0);
			if c == 'e' || c == 'E' {
				let c = self.peek(1);
				if !c.is_ascii_digit() {
					if c == '-' && self.peek(2).is_ascii_digit() {
						self.current += 1;
					} else {
						self.warning("Malformed number");
					}
				}
				self.current += 1;
				while self.peek(0).is_ascii_digit() {
					self.current += 1
				}
			}
		} else if self.current == start {
			self.warning("Malformed number");
		}
		let llcheck = self.substr(self.current, self.current + 2);
		if llcheck == "LL" {
			self.current += 2;
		} else if llcheck == "UL" {
			if self.peek(2) == 'L' {
				self.current += 3;
			} else {
				self.warning("Malformed number");
			}
		}
		self.addLiteralToken(NUMBER, self.substr(self.start, self.current));
	}

	fn readString(&mut self, strend: char) {
		let mut aline = self.line;
		while !self.ended() && self.peek(0) != strend {
			if self.peek(0) == '\n' {
				aline += 1
			};
			self.current += 1;
		}
		if self.ended() {
			self.warning("Unterminated string");
		} else {
			self.current += 1;
			let mut literal: String = self.substr(self.start + 1, self.current - 1);
			literal.retain(|c| match c {
				'\r' | '\n' | '\t' => false,
				_ => true,
			});
			self.addLiteralToken(STRING, literal);
		}
		self.line = aline;
	}

	fn reserved(&mut self, keyword: &str, msg: &str) -> TokenType {
		self.warning(format!("'{}' is a reserved keyword in Lua and it cannot be used as a variable, {}", keyword, msg));
		IDENTIFIER
	}
}

pub fn ScanCode(code: String, filename: String) -> Result<Vec<Token>, String> {
	let mut i: CodeInfo = CodeInfo::new(code, filename);
	while !i.ended() {
		i.start = i.current;
		let c: char = i.readNext();
		match c {
			'(' => i.addToken(ROUND_BRACKET_OPEN),
			')' => i.addToken(ROUND_BRACKET_CLOSED),
			'[' => i.addToken(SQUARE_BRACKET_OPEN),
			']' => i.addToken(SQUARE_BRACKET_CLOSED),
			'{' => i.addToken(CURLY_BRACKET_OPEN),
			'}' => i.addToken(CURLY_BRACKET_CLOSED),
			',' => i.addToken(COMMA),
			'.' => {
				if i.peek(0) == '.' {
					i.current += 1;
					let f: char = i.peek(0);
					if f == '.' {
						i.current += 1;
						i.addToken(TREDOTS);
					} else if f == '=' {
						i.current += 1;
						i.addToken(CONCATENATE);
					} else {
						i.addToken(TWODOTS);
					}
				} else {
					i.addToken(DOT);
				}
			}
			';' => i.addToken(SEMICOLON),
			'+' => i.compareAndAdd('=', INCREASE, PLUS),
			'-' => i.compareAndAdd('=', DECREASE, MINUS),
			'*' => i.compareAndAdd('=', MULTIPLY, STAR),
			'^' => i.matchAndAdd('=', EXPONENTIATE, '^', BIT_XOR, CARET),
			'#' => i.addToken(HASHTAG),
			'/' => match i.peek(0) {
				'/' => {
					while i.peek(0) != '\n' && !i.ended() {
						i.current += 1
					}
				}
				'*' => {
					while !i.ended() && !(i.peek(0) == '*' && i.peek(1) == '/') {
						if i.peek(0) == '\n' {
							i.line += 1
						}
						i.current += 1;
					}
					if i.ended() {
						i.warning("Unterminated comment");
					} else {
						i.current += 2;
					}
				}
				'=' => {
					i.current += 1;
					i.addToken(DIVIDE);
				}
				_ => i.addToken(SLASH),
			},
			'%' => i.compareAndAdd('=', MODULATE, PERCENTUAL),
			'!' => i.compareAndAdd('=', NOT_EQUAL, NOT),
			'~' => i.addToken(BIT_NOT),
			'=' => i.matchAndAdd('=', EQUAL, '>', ARROW, DEFINE),
			'<' => i.matchAndAdd('=', SMALLER_EQUAL, '<', LEFT_SHIFT, SMALLER),
			'>' => i.matchAndAdd('=', BIGGER_EQUAL, '>', RIGHT_SHIFT, BIGGER),
			'?' => {
				let kind = match i.readNext() {
					'=' => DEFINE_AND,
					'>' => {
						i.warning("?> is deprecated");
						PROTECTED_GET
					}
					'.' => SAFEDOT,
					':' => {
						if i.compare(':') {
							SAFE_DOUBLE_COLON
						} else {
							i.current -= 1;
							continue;
						}
					}
					'[' => SAFE_SQUARE_BRACKET,
					_ => {
						i.current -= 1;
						TERNARY_THEN
					}
				};
				i.addToken(kind);
			}
			'&' => i.compareAndAdd('&', AND, BIT_AND),
			':' => i.matchAndAdd(':', DOUBLE_COLON, '=', DEFINE_OR, TERNARY_ELSE),
			'|' => i.compareAndAdd('|', OR, BIT_OR),
			'$' => i.addToken(DOLLAR),
			' ' | '\r' | '\t' => {}
			'\n' => i.line += 1,
			'"' | '\'' => i.readString(c),
			_ => {
				if c.is_ascii_digit() {
					if c == '0' {
						match i.peek(0) {
							'x' | 'X' => {
								i.current += 1;
								i.readNumber(
									|c| {
										let c = *c;
										c.is_ascii_digit()
											|| (c >= 'a' && c <= 'f')
											|| (c >= 'A' && c <= 'F')
									},
									false,
								);
							}
							'b' | 'B' => {
								i.current += 1;
								i.readNumber(
									|c| {
										let c = *c;
										c == '0' || c == '1'
									},
									false,
								);
							}
							_ => i.readNumber(char::is_ascii_digit, true),
						}
					} else {
						i.readNumber(char::is_ascii_digit, true);
					}
				} else if c.is_ascii_alphabetic() || c == '_' {
					while {
						let c = i.peek(0);
						c.is_ascii_alphanumeric() || c == '_'
					} {
						i.current += 1
					}
					let string: String = i.substr(i.start, i.current);
					let kind: TokenType = match string.as_str() {
						"if" => IF,
						"elseif" => ELSEIF,
						"else" => ELSE,
						"for" => FOR,
						"of" => OF,
						"in" => IN,
						"with" => WITH,
						"while" => WHILE,
						"meta" => META,
						"global" => GLOBAL,
						"until" => UNTIL,
						"local" => LOCAL,
						"fn" => FN,
						"method" => METHOD,
						"return" => RETURN,
						"true" => TRUE,
						"false" => FALSE,
						"nil" => NIL,
						"loop" => LOOP,
						"static" => STATIC,
						"enum" => ENUM,
						"continue" => CONTINUE,
						"break" => BREAK,
						"try" => TRY,
						"catch" => CATCH,
						"match" => MATCH,
						"default" => DEFAULT,
<<<<<<< HEAD
						_ => IDENTIFIER,
=======
						"and" => i.reserved("and", "'and' operators in Clue are made with '&&'"),
						"not" => i.reserved("not", "'not' operators in Clue are made with '!'"),
						"or" => i.reserved("or", "'or' operators in Clue are made with '||'"),
						"do" => i.reserved("do", "'do ... end' blocks in Clue are made like this: '{{ ... }}'"),
						"end" => i.reserved("end", "code blocks in Clue are closed with '}}'"),
						"function" => i.reserved("function", "functions in Clue are defined with the 'fn' keyword"),
						"repeat" => i.reserved("repeat", "'repeat ... until x' loops in Clue are made like this: 'loop {{ ... }} until x'"),
						"then" => i.reserved("then", "code blocks in Clue are opened with '{{'"),
						_ => IDENTIFIER
>>>>>>> 7f51a47d
					};
					i.addToken(kind);
				} else {
					i.warning(format!("Unexpected character '{}'", c).as_str());
				}
			}
		}
	}
	if i.errored {
		return Err(String::from(
			"Cannot continue until the above errors are fixed",
		));
	}
	i.addLiteralToken(EOF, String::from("<end>"));
	Ok(i.tokens)
}<|MERGE_RESOLUTION|>--- conflicted
+++ resolved
@@ -219,16 +219,11 @@
 		self.addToken(kind);
 	}
 
-<<<<<<< HEAD
-	fn warning(&mut self, message: &str) {
+	fn warning(&mut self, message: impl Into<String>) {
 		println!(
 			"Error in file \"{}\" at line {}!\nError: \"{}\"\n",
-			self.filename, self.line, message
+			self.filename, self.line, message.into()
 		);
-=======
-	fn warning(&mut self, message: impl Into<String>) {
-		println!("Error in file \"{}\" at line {}!\nError: \"{}\"\n", self.filename, self.line, message.into());
->>>>>>> 7f51a47d
 		self.errored = true;
 	}
 
@@ -468,9 +463,6 @@
 						"catch" => CATCH,
 						"match" => MATCH,
 						"default" => DEFAULT,
-<<<<<<< HEAD
-						_ => IDENTIFIER,
-=======
 						"and" => i.reserved("and", "'and' operators in Clue are made with '&&'"),
 						"not" => i.reserved("not", "'not' operators in Clue are made with '!'"),
 						"or" => i.reserved("or", "'or' operators in Clue are made with '||'"),
@@ -480,7 +472,6 @@
 						"repeat" => i.reserved("repeat", "'repeat ... until x' loops in Clue are made like this: 'loop {{ ... }} until x'"),
 						"then" => i.reserved("then", "code blocks in Clue are opened with '{{'"),
 						_ => IDENTIFIER
->>>>>>> 7f51a47d
 					};
 					i.addToken(kind);
 				} else {
