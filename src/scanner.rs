--- conflicted
+++ resolved
@@ -39,13 +39,8 @@
 }
 
 impl Token {
-<<<<<<< HEAD
-	pub fn new(kind: TokenType, lexeme: String, line: usize) -> Token {
-		Token { kind, lexeme, line }
-=======
-	pub fn new<T: Into<String>>(kind: TokenType, lexeme: T, line: usize) -> Token {
+	pub fn new(kind: TokenType, lexeme: impl Into<String>, line: usize) -> Token {
 		Token {kind, lexeme: lexeme.into(), line}
->>>>>>> 770d2382
 	}
 }
 
@@ -244,17 +239,13 @@
 		} else {
 			self.current += 1;
 			let literal: String = self.substr(self.start + 1, self.current - 1);
-<<<<<<< HEAD
-			self.add_literal_token(STRING, format!("[[{}]]", literal.replace("\\`", "`")));
-=======
 			let mut brackets = String::new();
 			let mut must = literal.ends_with("]");
 			while must || literal.contains(&format!("]{}]", brackets)) {
 				brackets += "=";
 				must = false;
 			}
-			self.addLiteralToken(STRING, format!("[{}[{}]{}]", brackets, literal.replace("\\`", "`"), brackets));
->>>>>>> 770d2382
+			self.add_literal_token(STRING, format!("[{}[{}]{}]", brackets, literal.replace("\\`", "`"), brackets));
 		}
 		self.line = aline
 	}
