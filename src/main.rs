--- conflicted
+++ resolved
@@ -76,17 +76,7 @@
 	types: TypesMode,
 
 	/// Use the given Lua version's standard library (--types required)
-<<<<<<< HEAD
-	#[clap(
-		long,
-		value_enum,
-		default_value = "luajit",
-		value_name = "LUA VERSION",
-		requires = "types"
-	)]
-=======
 	#[clap(long, value_enum, default_value = "luajit", value_name = "LUA VERSION", requires = "types")]
->>>>>>> 6998a118
 	std: LuaSTD,
 }
 
@@ -157,16 +147,7 @@
 			let mut inside_files = check_for_files(filepath_name)?;
 			files.append(&mut inside_files);
 		} else if filepath_name.ends_with(".clue") {
-<<<<<<< HEAD
 			files.push(filepath_name);
-=======
-			let code = compile_file(filepath_name, name, 2)?;
-			let rname = rname.strip_suffix(".clue").unwrap();
-			add_to_output(&format!(
-				"\t[\"{}\"] = function()\n{}\n\tend,\n\t",
-				rname, code
-			));
->>>>>>> 6998a118
 		}
 	}
 
@@ -243,14 +224,6 @@
 	let path: &Path = Path::new(&codepath);
 	let mut compiledname = String::new();
 	if path.is_dir() {
-<<<<<<< HEAD
-		add_to_output(include_str!("base.lua"));
-		compile_folder(&codepath, String::new()).unwrap();
-		add_to_output("\r}\nimport(\"main\")");
-		if !flag!(env_dontsave) {
-			let outputname = &format!("{}.lua", cli.outputname);
-			let compiledname = if path.display().to_string().ends_with('/')
-=======
 		add_to_output("--STATICS\n");
 		compile_folder(&codepath, String::new())?;
 		let output = ENV_DATA.read()
@@ -280,7 +253,6 @@
 				None => &cli.outputname
 			});
 			compiledname = if path.display().to_string().ends_with('/')
->>>>>>> 6998a118
 				|| path.display().to_string().ends_with('\\')
 			{
 				format!("{}{}", path.display(), outputname)
