#![allow(non_camel_case_types)]

use self::ComplexToken::*;
use crate::scanner::TokenType::*;
use crate::scanner::TokenType::{COMMA, CURLY_BRACKET_CLOSED, DEFINE, ROUND_BRACKET_CLOSED};
use crate::{check, compiler::compile_tokens, flag, scanner::Token, scanner::TokenType, ENV_DATA};
use crate::env::ContinueMode;
use std::{cmp, collections::{LinkedList, HashMap}};

macro_rules! expression {
	($($x: expr),*) => {
		{
			let mut expr = Expression::new();
			$(expr.push_back($x);)*
			expr
		}
	};
}

pub type Expression = LinkedList<ComplexToken>;
pub type FunctionArgs = Vec<(String, Option<(Expression, usize)>)>;
type OptionalEnd = Option<(TokenType, &'static str)>;
type MatchCase = (Vec<Expression>, Option<Expression>, CodeBlock);

#[derive(Debug, Clone, PartialEq)]
pub enum ComplexToken {
	VARIABLE {
		local: bool,
		names: Vec<String>,
		values: Vec<Expression>,
		line: usize,
	},

	ALTER {
		kind: TokenType,
		names: Vec<Expression>,
		values: Vec<Expression>,
		line: usize,
	},

	TABLE {
		values: Vec<(Option<Expression>, Expression, usize)>,
		metas: Vec<(String, Expression, usize)>,
		metatable: Option<String>,
	},

	FUNCTION {
		local: bool,
		name: Expression,
		args: FunctionArgs,
		code: CodeBlock,
	},

	LAMBDA {
		args: FunctionArgs,
		code: CodeBlock,
	},

	IF_STATEMENT {
		condition: Expression,
		code: CodeBlock,
		next: Option<Box<ComplexToken>>,
	},

	MATCH_BLOCK {
		name: String,
		value: Expression,
		branches: Vec<MatchCase>,
		line: usize,
	},

	WHILE_LOOP {
		condition: Expression,
		code: CodeBlock,
	},

	LOOP_UNTIL {
		condition: Expression,
		code: CodeBlock,
	},

	FOR_LOOP {
		iterator: String,
		start: Expression,
		end: Expression,
		alter: Expression,
		code: CodeBlock,
	},

	FOR_FUNC_LOOP {
		iterators: Vec<String>,
		expr: Expression,
		code: CodeBlock,
	},

	TRY_CATCH {
		totry: CodeBlock,
		catch: Option<CodeBlock>,
		error: Option<String>,
	},

	IDENT {
		expr: Expression,
		line: usize,
	},

	MACRO_CALL {
		expr: Expression,
		args: Vec<Expression>,
	},

	SYMBOL(String),
	PSEUDO(usize),
	CALL(Vec<Expression>),
	EXPR(Expression),
	DO_BLOCK(CodeBlock),
	RETURN_EXPR(Option<Vec<Expression>>),
	CONTINUE_LOOP,
	BREAK_LOOP,
}

#[derive(Clone, Debug, PartialEq)]
pub struct CodeBlock {
	pub start: usize,
	pub code: Expression,
	pub end: usize,
}

struct ParserInfo {
	current: usize,
	size: usize,
	tokens: Vec<Token>,
	filename: String,
	expr: Expression,
	testing: Option<usize>,
	localid: u8,
	statics: String,
	macros: HashMap<String, Expression>,
}

impl ParserInfo {
	fn new(tokens: Vec<Token>, filename: String) -> ParserInfo {
		ParserInfo {
			current: 0,
			size: tokens.len() - 1,
			tokens,
			filename,
			expr: Expression::new(),
			testing: None,
			localid: 0,
			statics: String::new(),
			macros: HashMap::new(),
		}
	}

	fn test<T>(&mut self, func: impl FnOnce(&mut ParserInfo) -> T) -> (T, usize) {
		let start = self.current - 1;
		self.testing = Some(0);
		let result = func(self);
		self.testing = match self.testing {
			Some(line) if line > 0 => self.testing,
			_ => None,
		};
		let reached = self.current;
		self.current = start;
		(result, reached)
	}

	fn error(&mut self, msg: impl Into<String>, line: usize) -> String {
		if let Some(0) = self.testing {
			self.testing = Some(line);
		} else {
			println!("Error in file \"{}\" at line {}!", self.filename, line);
		}
		msg.into()
	}

	fn expected(&mut self, expected: &str, got: &str, line: usize) -> String {
		self.error(format!("Expected '{}', got '{}'", expected, got), line)
	}

	fn expected_before(&mut self, expected: &str, before: &str, line: usize) -> String {
		self.error(format!("Expected '{}' before '{}'", expected, before), line)
	}

	fn unexpected(&mut self, str: &str, line: usize) -> String {
		self.error(format!("Unexpected token '{}'", str), line)
	}

	fn ended(&self) -> bool {
		self.current >= self.size
	}

	fn at(&self, pos: usize) -> Token {
		self.tokens[cmp::min(pos, self.size)].to_owned()
	}

	fn advance(&mut self) -> Token {
		self.current += 1;
		self.look_back(0)
	}

	fn peek(&self, pos: usize) -> Token {
		let pos: usize = self.current + pos;
		self.at(pos)
	}

	fn look_back(&self, pos: usize) -> Token {
		let pos: usize = self.current - pos - 1;
		self.at(pos)
	}

	fn compare(&self, expected: TokenType) -> bool {
		if self.ended() {
			return false;
		}
		if self.peek(0).kind != expected {
			return false;
		}
		true
	}

	fn advance_if(&mut self, expected: TokenType) -> bool {
		if self.ended() {
			return false;
		}
		if self.peek(0).kind != expected {
			return false;
		}
		self.current += 1;
		true
	}

	fn assert_advance(&mut self, expected: TokenType, error: &str) -> Result<Token, String> {
		let t = self.advance();
		if t.kind != expected {
			return Err(self.expected(error, &t.lexeme, t.line));
		}
		Ok(t)
	}

	fn assert_compare(&mut self, expected: TokenType, error: &str) -> Result<(), String> {
		if !self.compare(expected) {
			let t = self.peek(0);
			return Err(self.expected(error, &t.lexeme, t.line));
		}
		Ok(())
	}

	fn assert_end<T>(&mut self, tocheck: &Token, end: OptionalEnd, iftrue: T) -> Result<T, String> {
		if let Some((kind, lexeme)) = end {
			if tocheck.kind != kind {
				return Err(self.expected(lexeme, &tocheck.lexeme, tocheck.line));
			}
		}
		Ok(iftrue)
	}

	fn assert(&mut self, expected: TokenType, error: &str) -> Result<(), String> {
		if !self.advance_if(expected) {
			let t = self.peek(0);
			return Err(self.expected(error, &t.lexeme, t.line));
		}
		Ok(())
	}

	fn build_call(&mut self) -> Result<Vec<Expression>, String> {
		let args: Vec<Expression> = if self.advance_if(ROUND_BRACKET_CLOSED) {
			Vec::new()
		} else {
			self.find_expressions(COMMA, Some((ROUND_BRACKET_CLOSED, ")")))?
		};
		Ok(args)
	}

	fn find_expressions(
		&mut self,
		separator: TokenType,
		end: OptionalEnd,
	) -> Result<Vec<Expression>, String> {
		let mut exprs: Vec<Expression> = Vec::new();
		loop {
			let expr = self.build_expression(None)?;
			let t = self.look_back(0);
			exprs.push(expr);
			if t.kind != separator {
				return self.assert_end(&t, end, exprs);
			}
		}
	}

	fn build_table(&mut self) -> Result<ComplexToken, String> {
		let mut values: Vec<(Option<Expression>, Expression, usize)> = Vec::new();
		let mut metas: Vec<(String, Expression, usize)> = Vec::new();
		let mut metatable: Option<String> = None;
		loop {
			if self.advance_if(CURLY_BRACKET_CLOSED) {
				break;
			}
			let start = self.current;
			let mut qscope = 1u8;
			let mut iskey = false;
			while match self.peek(0).kind {
				CURLY_BRACKET_OPEN => {
					qscope += 1;
					true
				}
				CURLY_BRACKET_CLOSED => {
					qscope -= 1;
					qscope > 1
				}
				COMMA => qscope != 1,
				DEFINE if qscope == 1 => {
					iskey = true;
					false
				}
				META if self.peek(1).kind == WITH => {
					iskey = true;
					true
				}
				EOF => return Err(self.expected_before("}", "<end>", self.peek(0).line)),
				_ => true,
			} {
				self.current += 1;
			}
			self.current = start;
			if !iskey {
				values.push((None, self.build_expression(None)?, self.at(start).line));
				self.current -= 1;
				self.advance_if(COMMA);
				continue;
			}
			let name: Result<Expression, String>;
			let pn = self.advance();
			match pn.kind {
				IDENTIFIER => {
					name = Ok(expression![SYMBOL(pn.lexeme.clone())]);
				}
				SQUARE_BRACKET_OPEN => {
					let mut qscope = 1u8;
					let start = self.current;
					while match self.advance().kind {
						SQUARE_BRACKET_OPEN => {
							qscope += 1;
							true
						}
						SQUARE_BRACKET_CLOSED => {
							qscope -= 1;
							!matches!(qscope, 0)
						}
						EOF => return Err(self.expected_before("]", "<end>", self.peek(0).line)),
						_ => true,
					} {}
					self.current = start;
					name = Ok(self.build_name()?);
					self.current -= 1;
				}
				META => {
					if self.advance_if(WITH) {
						if !metas.is_empty() {
							return Err(self.error(
								"An external metatable cannot be used if the table already set its own metamethods",
								pn.line
							));
						}
						metatable = Some(self.assert_advance(IDENTIFIER, "<name>")?.lexeme);
						self.advance_if(COMMA);
						continue;
					} else {
						if metatable.is_some() {
							return Err(self.error(
								"Metamethods cannot be set if the table already ueses an external metatable",
								pn.line
							));
						}
						name = Err(String::from(match self.advance().lexeme.as_ref() {
							"index" => "__index",
							"newindex" => "__newindex",
							"mode" => "__mode",
							"call" => "__call",
							"metatable" => "__metatable",
							"tostring" => "__tostring",
							"gc" => "__gc",
							"name" => "__name",
							"unm" | "unary" => "__unm",
							"add" | "+" => "__add",
							"sub" | "-" => "__sub",
							"mul" | "*" => "__mul",
							"div" | "/" => "__div",
							"mod" | "%" => "__mod",
							"pow" | "^" => "__pow",
							"concat" | ".." => "__concat",
							"eq" | "equal" | "==" => "__eq",
							"lt" | "less_than" | "<" => "__lt",
							"le" | "less_than_equal" | "<=" => "__le",
							_ => {
								let t = self.peek(0);
								return Err(self.expected("<meta name>", &t.lexeme, t.line));
							}
						}))
					}
				}
				_ => return Err(self.expected("<name>", &pn.lexeme, pn.line)),
			}
			if !self.advance_if(DEFINE) {
				let t = self.peek(0);
				return Err(self.expected("=", &t.lexeme, t.line));
			}
			let start = self.current;
			let mut cscope = 0u8;
			while match self.peek(0).kind {
				COMMA | CURLY_BRACKET_CLOSED => cscope != 0,
				ROUND_BRACKET_OPEN => {
					cscope += 1;
					true
				}
				ROUND_BRACKET_CLOSED => {
					if cscope == 0 {
						return Err(self.expected_before("(", ")", self.peek(0).line));
					}
					cscope -= 1;
					true
				}
				EOF => return Err(self.expected_before("}", "<end>", self.peek(0).line)),
				_ => true,
			} {
				self.current += 1;
			}
			self.current = start;
			match name {
				Ok(n) => values.push((Some(n), self.build_expression(None)?, pn.line)),
				Err(n) => metas.push((n, self.build_expression(None)?, pn.line)),
			}
			self.current -= 1;
			self.advance_if(COMMA);
		}
		Ok(TABLE {
			values,
			metas,
			metatable,
		})
	}

<<<<<<< HEAD
	fn check_operator(&mut self, t: &Token, checkback: bool) -> Result<(), String> {
		if !matches!(
			self.peek(0).kind,
			NUMBER
				| IDENTIFIER | STRING
				| DOLLAR | PROTECTED_GET
				| TRUE | FALSE | MINUS
				| BIT_NOT | NIL | NOT
				| HASHTAG | ROUND_BRACKET_OPEN
				| THREEDOTS | AT
		) {
=======
	fn checkOperator(&mut self, t: &Token, checkback: bool) -> Result<(), String> {
		if match self.peek(0).kind {
			NUMBER | IDENTIFIER | STRING | DOLLAR | PROTECTED_GET | TRUE
			| FALSE | MINUS | BIT_NOT | NIL | NOT | HASHTAG | ROUND_BRACKET_OPEN | AT
			| THREEDOTS | MATCH => false,
			_ => true,
		} {
>>>>>>> 00ccf40b
			return Err(self.error(
				format!("Operator '{}' has invalid right hand token", t.lexeme),
				t.line,
			));
		}
		if checkback
			&& !matches!(
				self.look_back(1).kind,
				NUMBER
					| IDENTIFIER | STRING
					| DOLLAR | TRUE | FALSE
					| NIL | ROUND_BRACKET_CLOSED
					| SQUARE_BRACKET_CLOSED
					| THREEDOTS
			) {
			return Err(self.error(
				format!("Operator '{}' has invalid left hand token", t.lexeme),
				t.line,
			));
		}
		Ok(())
	}

	fn build_function_op(
		&mut self,
		t: Token,
		expr: &mut Expression,
		fname: impl Into<String>,
		end: OptionalEnd
	) -> Result<(), String> {
		self.check_operator(&t, true)?;
		let mut arg1 = Expression::new();
		arg1.append(expr);
		let arg2 = self.build_expression(end)?;
		expr.push_back(SYMBOL(fname.into()));
		expr.push_back(CALL(vec![arg1, arg2]));
		self.current -= 1;
		Ok(())
	}

	fn build_bitwise_op(
		&mut self,
		t: Token,
		expr: &mut Expression,
		fname: &str,
		end: OptionalEnd,
	) -> Result<(), String> {
		self.check_operator(&t, true)?;
		if let Some(bit) = flag!(env_jitbit) {
			self.build_function_op(t, expr, format!("{}.{}", bit, fname), end)?
		} else {
			expr.push_back(SYMBOL(t.lexeme))
		}
		Ok(())
	}

	fn check_index(
		&mut self,
		t: &Token,
		expr: &mut Expression,
		lexeme: &str,
	) -> Result<(), String> {
		if !self.compare(IDENTIFIER)
			|| matches!(self.look_back(0).kind, IDENTIFIER | SQUARE_BRACKET_CLOSED)
		{
			return Err(self.error(
				format!("'{}' should be used only when indexing", t.lexeme),
				self.peek(0).line,
			));
		}
		expr.push_back(SYMBOL(lexeme.to_string()));
		Ok(())
	}

	fn check_val(&mut self) -> bool {
		match self.peek(0).kind {
			NUMBER | IDENTIFIER | STRING | DOLLAR | PROTECTED_GET | TRUE | BIT_NOT
			| FALSE | NIL | NOT | HASHTAG | CURLY_BRACKET_OPEN | THREEDOTS | MATCH => {
				self.current += 1;
				true
			}
			_ => false,
		}
	}

	fn build_expression(&mut self, end: OptionalEnd) -> Result<Expression, String> {
		let mut expr = Expression::new();
		let start = self.current;
		let last = loop {
			let t = self.advance();
			match t.kind {
				IDENTIFIER => {
					let fname = self.build_identifier()?;
					self.current -= 1;
					expr.push_back(fname);
					if self.check_val() {
						break t;
					}
				}
				AT => {
					let name = self.assert_advance(IDENTIFIER, "<name>")?.lexeme;
					let code = self.macros.get_mut(&name);
					let macroexpr = if let Some(macroexpr) = code {
						macroexpr.clone()
					} else {
						return Err(
							self.error(format!("The macro {} is not defined", name), t.line)
						);
					};
					let args = if self.advance_if(ROUND_BRACKET_OPEN) {
						self.build_call()?
					} else {
						Vec::new()
					};
					expr.push_back(MACRO_CALL {
						expr: macroexpr,
						args,
					});
					if self.check_val() {
						break t;
					}
				}
				CURLY_BRACKET_OPEN => {
					if let Some((kind, ..)) = end {
						if kind == CURLY_BRACKET_OPEN {
							break t;
						}
					}
					expr.push_back(self.build_table()?);
					if self.check_val() {
						break t;
					}
				}
				PLUS | STAR | SLASH | PERCENTUAL | CARET | TWODOTS | EQUAL | BIGGER
				| BIGGER_EQUAL | SMALLER | SMALLER_EQUAL => {
					self.check_operator(&t, true)?;
					expr.push_back(SYMBOL(t.lexeme))
				}
				MINUS => {
					self.check_operator(&t, false)?;
					expr.push_back(SYMBOL(if self.look_back(1).kind == MINUS {
						format!(" {}", t.lexeme)
					} else {
						t.lexeme
					}))
				}
				FLOOR_DIVISION => self.build_function_op(t, &mut expr, "math.floor", end)?,
				BIT_AND => self.build_bitwise_op(t, &mut expr, "band", end)?,
				BIT_OR => self.build_bitwise_op(t, &mut expr, "bor", end)?,
				BIT_XOR => self.build_bitwise_op(t, &mut expr, "bxor", end)?,
				BIT_NOT => {
					self.check_operator(&t, false)?;
					if let Some(bit) = flag!(env_jitbit) {
						let arg = self.build_expression(end)?;
						expr.push_back(SYMBOL(bit.clone() + ".bnot"));
						expr.push_back(CALL(vec![arg]));
						self.current -= 1;
					} else {
						expr.push_back(SYMBOL(t.lexeme))
					}
				}
				LEFT_SHIFT => self.build_bitwise_op(t, &mut expr, "lshift", end)?,
				RIGHT_SHIFT => self.build_bitwise_op(t, &mut expr, "rshift", end)?,
				NOT_EQUAL => {
					self.check_operator(&t, true)?;
					expr.push_back(SYMBOL(String::from("~=")))
				}
				HASHTAG => {
					if !matches!(
						self.peek(0).kind,
						IDENTIFIER | CURLY_BRACKET_OPEN | ROUND_BRACKET_OPEN
					) {
						let t = self.peek(0);
						return Err(self.expected("<table>", &t.lexeme, t.line));
					}
					expr.push_back(SYMBOL(String::from("#")))
				}
				/*PROTECTED_GET => {
					self.assert(ROUND_BRACKET_OPEN, "(")?;
					self.current += 1;
					expr.push_back(PGET(self.build_identifier(true)?));
				}*/
				AND => {
					self.check_operator(&t, true)?;
					expr.push_back(SYMBOL(String::from(" and ")))
				}
				OR => {
					self.check_operator(&t, true)?;
					expr.push_back(SYMBOL(String::from(" or ")))
				}
				NOT => {
					self.check_operator(&t, false)?;
					expr.push_back(SYMBOL(String::from("not ")))
				}
				MATCH => {
					let name = format!("_match{}", self.localid);
					let ident = SYMBOL(name.clone());
					self.localid += 1;
					let ctoken = self.build_match_block(name, &|i| {
						let start = i.peek(0).line;
						let expr = i.build_expression(None)?;
						let end = i.look_back(1).line;
						if matches!(i.look_back(0).kind, CURLY_BRACKET_CLOSED | DEFAULT) {
							i.current -= 1
						}
						Ok(CodeBlock {
							code: expression![ALTER {
								kind: DEFINE,
								names: vec![expression![ident.clone()]],
								values: vec![expr],
								line: end
							}],
							start,
							end,
						})
					})?;
					self.expr.push_back(ctoken);
					expr.push_back(ident);
				}
				TERNARY_THEN => {
					let mut condition = Expression::new();
					condition.append(&mut expr);
					let exprtrue = self.build_expression(Some((TERNARY_ELSE, ":")))?;
					let t2 = self.look_back(0);
					let exprfalse = self.build_expression(end)?;
					self.current -= 1;
					let name = format!("_t{}", self.localid);
					self.expr.push_back(VARIABLE {
						line: t.line,
						local: true,
						names: vec![name.clone()],
						values: Vec::new(),
					});
					let name = SYMBOL(name);
					self.expr.push_back(IF_STATEMENT {
						condition,
						code: CodeBlock {
							start: self.at(start).line,
							code: expression![ALTER {
								kind: DEFINE,
								line: t.line,
								names: vec![expression![name.clone()]],
								values: vec![exprtrue]
							}],
							end: t2.line,
						},
						next: Some(Box::new(DO_BLOCK(CodeBlock {
							start: t2.line,
							code: expression![ALTER {
								kind: DEFINE,
								line: t.line,
								names: vec![expression![name.clone()]],
								values: vec![exprfalse]
							}],
							end: self.at(self.current).line,
						}))),
					});
					expr.push_back(name);
					self.localid += 1;
					if self.check_val() {
						break t;
					}
				}
				THREEDOTS | NUMBER | TRUE | FALSE | NIL | STRING => {
					expr.push_back(SYMBOL(t.lexeme.clone()));
					if self.check_val() {
						break t;
					}
				}
				ROUND_BRACKET_OPEN => {
					expr.push_back(EXPR(
						self.build_expression(Some((ROUND_BRACKET_CLOSED, ")")))?,
					));
					if self.check_val() {
						break t;
					}
					self.current += 1;
					let fname = self.build_identifier()?;
					expr.push_back(fname);
					self.current -= 1;
				}
				DOLLAR => {
					let nt = self.peek(0);
					let mut num = 1usize;
					if nt.kind == NUMBER {
						num = match nt.lexeme.parse() {
							Ok(n) => n,
							Err(_) => {
								return Err(self.error(
									format!(
										"Pseudo variables cannot point to the {}th variable",
										nt.lexeme
									),
									nt.line,
								))
							}
						};
						self.current += 1;
						if num == 0 {
							return Err(self.error(
								"Pseudo variables cannot point to the 0th variable",
								nt.line,
							));
						}
					}
					expr.push_back(PSEUDO(num));
					if self.check_val() {
						break t;
					}
				}
				FN => {
					let args: FunctionArgs = if self.advance_if(ROUND_BRACKET_OPEN)
						&& !self.advance_if(ROUND_BRACKET_CLOSED)
					{
						self.build_function_args()?
					} else {
						Vec::new()
					};
					let code = self.build_code_block()?;
					expr.push_back(LAMBDA { args, code });
					if self.check_val() {
						break t;
					}
				}
				SEMICOLON => {
					self.current += 1;
					break t;
				}
				_ => break t,
			}
		};
		if expr.is_empty() {
			return Err(self.expected("<expr>", &last.lexeme, last.line));
		}
		self.assert_end(&self.look_back(0), end, expr)
	}

	fn build_name(&mut self) -> Result<Expression, String> {
		let mut expr = Expression::new();
		self.current -= 1;
		loop {
			let t = self.advance();
			match t.kind {
				IDENTIFIER => {
					expr.push_back(SYMBOL(t.lexeme));
					if self.check_val() {
						break;
					}
				}
				SAFEDOT => return Err(self.unexpected("?.", t.line)),
				DOT => self.check_index(&t, &mut expr, ".")?,
				SAFE_DOUBLE_COLON | DOUBLE_COLON => {
					return Err(self.error("You can't call functions here", t.line))
				}
				SQUARE_BRACKET_OPEN => {
					let qexpr = self.build_expression(Some((SQUARE_BRACKET_CLOSED, "]")))?;
					expr.push_back(SYMBOL(String::from("[")));
					expr.push_back(EXPR(qexpr));
					expr.push_back(SYMBOL(String::from("]")));
				}
				SAFE_SQUARE_BRACKET => return Err(self.unexpected("?[", t.line)),
				ROUND_BRACKET_OPEN => {
					return Err(self.error("You can't call functions here", t.line))
				}
				_ => break,
			}
		}
		Ok(expr)
	}

	fn build_identifier(&mut self) -> Result<ComplexToken, String> {
		let mut expr = Expression::new();
		let line = self.look_back(0).line;
		self.current -= 1;
		loop {
			let t = self.advance();
			match t.kind {
				IDENTIFIER => {
					expr.push_back(SYMBOL(t.lexeme));
					if self.check_val() {
						break;
					}
				}
				SAFEDOT => self.check_index(&t, &mut expr, "?.")?,
				DOT => self.check_index(&t, &mut expr, ".")?,
				SAFE_DOUBLE_COLON => {
					self.check_index(&t, &mut expr, "?::")?;
					if self.peek(1).kind != ROUND_BRACKET_OPEN {
						let t = self.peek(1);
						return Err(self.expected("(", &t.lexeme, t.line));
					}
				}
				DOUBLE_COLON => {
					self.check_index(&t, &mut expr, ":")?;
					if self.peek(1).kind != ROUND_BRACKET_OPEN {
						let t = self.peek(1);
						return Err(self.expected("(", &t.lexeme, t.line));
					}
				}
				SQUARE_BRACKET_OPEN => {
					let qexpr = self.build_expression(Some((SQUARE_BRACKET_CLOSED, "]")))?;
					expr.push_back(SYMBOL(String::from("[")));
					expr.push_back(EXPR(qexpr));
					expr.push_back(SYMBOL(String::from("]")));
					if self.check_val() {
						break;
					}
				}
				SAFE_SQUARE_BRACKET => {
					let qexpr = self.build_expression(Some((SQUARE_BRACKET_CLOSED, "]")))?;
					expr.push_back(SYMBOL(String::from("?[")));
					expr.push_back(EXPR(qexpr));
					expr.push_back(SYMBOL(String::from("]")));
					if self.check_val() {
						break;
					}
				}
				ROUND_BRACKET_OPEN => {
					expr.push_back(CALL(self.build_call()?));
					if self.check_val() {
						break;
					}
				}
				_ => break,
			}
		}
		Ok(IDENT {expr, line})
	}

	fn get_code_block_start(&mut self) -> Result<usize, String> {
		let t = self.advance();
		if t.kind != CURLY_BRACKET_OPEN {
			self.current -= 2;
			Ok(self.assert_advance(CURLY_BRACKET_OPEN, "{")?.line)
		} else {
			Ok(t.line)
		}
	}

	fn parse_code_block(&self, mut tokens: Vec<Token>) -> Result<Expression, String> {
		if tokens.is_empty() {
			Ok(Expression::new())
		} else {
			tokens.push(self.tokens.last().unwrap().clone());
			Ok(parse_tokens(tokens, self.filename.clone())?)
		}
	}

	fn build_code_block(&mut self) -> Result<CodeBlock, String> {
		let start = self.get_code_block_start()?;
		let mut tokens: Vec<Token> = Vec::new();
		let mut cscope = 1u8;
		let end: usize;
		loop {
			let t = self.advance();
			match t.kind {
				CURLY_BRACKET_OPEN => cscope += 1,
				CURLY_BRACKET_CLOSED => {
					cscope -= 1;
					if cscope == 0 {
						end = t.line;
						break;
					}
				}
				EOF => return Err(self.expected_before("}", "<end>", t.line)),
				_ => {}
			}
			tokens.push(t);
		}
		let code = self.parse_code_block(tokens)?;
		Ok(CodeBlock { start, code, end })
	}

	fn build_loop_block(&mut self) -> Result<CodeBlock, String> {
		let mut hascontinue = false;
		let mut is_in_other_loop = false;
		let start = self.get_code_block_start()?;
		let mut tokens: Vec<Token> = Vec::new();
		let mut cscope = 1u8;
		let end: usize;
		loop {
			let t = self.advance();
			match t.kind {
				CURLY_BRACKET_OPEN => cscope += 1,
				CURLY_BRACKET_CLOSED => {
					cscope -= 1;
					is_in_other_loop = false;
					if cscope == 0 {
						end = t.line;
						break;
					}
				}
				FOR | WHILE | LOOP => is_in_other_loop = true,
				CONTINUE if !is_in_other_loop => {
					hascontinue = true;
					let line = t.line;
					if flag!(env_continue) == ContinueMode::MOONSCRIPT {
						tokens.push(Token {
							kind: IDENTIFIER,
							lexeme: String::from("_continue"),
							line,
						});
						tokens.push(Token {
							kind: DEFINE,
							lexeme: String::from("="),
							line,
						});
						tokens.push(Token {
							kind: TRUE,
							lexeme: String::from("true"),
							line,
						});
						tokens.push(Token {
							kind: BREAK,
							lexeme: String::from("break"),
							line,
						});
						continue;
					}
				}
				EOF => return Err(self.expected_before("}", "<end>", t.line)),
				_ => {}
			}
			tokens.push(t);
		}
		let mut code = self.parse_code_block(tokens)?;
		if hascontinue {
			match flag!(env_continue) {
				ContinueMode::SIMPLE => {}
				ContinueMode::LUAJIT => code.push_back(SYMBOL(String::from("::continue::"))),
				ContinueMode::MOONSCRIPT => {
					code.push_back(ALTER {
						kind: DEFINE,
						names: vec![expression![SYMBOL(String::from("_continue"))]],
						values: vec![expression![SYMBOL(String::from("true"))]],
						line: end,
					});
					code = expression![
						VARIABLE {
							local: true,
							names: vec![String::from("_continue")],
							values: vec![expression![SYMBOL(String::from("false"))]],
							line: start
						},
						LOOP_UNTIL {
							condition: expression![SYMBOL(String::from("true"))],
							code: CodeBlock { start, code, end }
						},
						IF_STATEMENT {
							condition: expression![
								SYMBOL(String::from("not ")),
								SYMBOL(String::from("_continue"))
							],
							code: CodeBlock {
								start: end,
								code: expression![BREAK_LOOP],
								end
							},
							next: None
						}
					]
				}
			}
		}
		Ok(CodeBlock { start, code, end })
	}

	fn build_identifier_list(&mut self) -> Result<Vec<String>, String> {
		let mut idents: Vec<String> = Vec::new();
		while {
			let t = self.assert_advance(IDENTIFIER, "<name>")?;
			idents.push(t.lexeme);
			self.advance_if(COMMA)
		} {}
		Ok(idents)
	}

	fn build_function_args(&mut self) -> Result<FunctionArgs, String> {
		let mut args = FunctionArgs::new();
		while {
			let name = {
				let t = self.advance();
				match t.kind {
					IDENTIFIER => t,
					THREEDOTS => {
						self.assert_compare(ROUND_BRACKET_CLOSED, ")")?;
						t
					}
					_ => return Err(self.expected("<name>", &t.lexeme, t.line)),
				}
			};
			let t = self.advance();
			match t.kind {
				COMMA => {
					args.push((name.lexeme, None));
					true
				}
				DEFINE => {
					let default = self.build_expression(None)?;
					args.push((name.lexeme, Some((default, name.line))));
					let notended = self.peek(0).kind != CURLY_BRACKET_OPEN;
					if notended {
						match self.look_back(0).kind {
							COMMA => {}
							ROUND_BRACKET_CLOSED => self.current -= 1,
							_ => {
								let t = self.peek(0);
								return Err(self.expected(")", &t.lexeme, t.line));
							}
						}
					}
					notended
				}
				ROUND_BRACKET_CLOSED => {
					args.push((name.lexeme, None));
					false
				}
				_ => return Err(self.expected(")", &t.lexeme, t.line)),
			}
		} {}
		Ok(args)
	}

	fn build_elseif_chain(&mut self) -> Result<ComplexToken, String> {
		let condition = self.build_expression(Some((CURLY_BRACKET_OPEN, "{")))?;
		let code = self.build_code_block()?;
		Ok(IF_STATEMENT {
			condition,
			code,
			next: {
				let t = self.advance();
				match t.kind {
					ELSEIF => Some(Box::new(self.build_elseif_chain()?)),
					ELSE => Some(Box::new(DO_BLOCK(self.build_code_block()?))),
					_ => {
						self.current -= 1;
						None
					}
				}
			},
		})
	}

	fn build_enums(&mut self, local: bool) -> Result<Expression, String> {
		self.current += 1;
		self.assert(CURLY_BRACKET_OPEN, "{")?;
		let mut enums = Expression::new();
		let mut n = 0i16;
		loop {
			if self.advance_if(CURLY_BRACKET_CLOSED) {
				break;
			}
			let name = self.assert_advance(IDENTIFIER, "<name>")?;
			let t = self.advance();
			let value = match t.kind {
				CURLY_BRACKET_CLOSED => {
					self.current -= 1;
					n += 1;
					SYMBOL(n.to_string())
				}
				COMMA => {
					n += 1;
					SYMBOL(n.to_string())
				}
				DEFINE => {
					let t = self.advance();
					if t.kind != NUMBER {
						return Err(self.error("Enums values should be a non-float number ranging from -32768 to 32767.", t.line));
					}
					n = check!(t.lexeme.parse());
					self.advance_if(COMMA);
					SYMBOL(n.to_string())
				}
				_ => return Err(self.expected("}", &t.lexeme, t.line)),
			};
			enums.push_back(VARIABLE {
				line: name.line,
				local,
				names: vec![name.lexeme],
				values: vec![expression![value]],
			});
		}
		Ok(enums)
	}

	fn build_function(&mut self, local: bool) -> Result<ComplexToken, String> {
		self.current += 1;
		let name = expression![SYMBOL(self.assert_advance(IDENTIFIER, "<name>")?.lexeme)];
		self.assert(ROUND_BRACKET_OPEN, "(")?;
		let args = if !self.advance_if(ROUND_BRACKET_CLOSED) {
			self.build_function_args()?
		} else {
			FunctionArgs::new()
		};
		let code = self.build_code_block()?;
		Ok(FUNCTION {
			local,
			name,
			args,
			code,
		})
	}

	fn build_variables(&mut self, local: bool, line: usize) -> Result<ComplexToken, String> {
		let mut names: Vec<String> = Vec::new();
		loop {
			let pname = self.assert_advance(IDENTIFIER, "<name>")?;
			names.push(pname.lexeme);
			if !self.compare(COMMA) {
				self.advance_if(SEMICOLON);
				break;
			}
			self.current += 1;
		}
		let check = self.advance();
		let areinit = check.kind == DEFINE;
		let values: Vec<Expression> = if !areinit {
			Vec::new()
		} else {
			self.find_expressions(COMMA, None)?
		};
		self.current -= 1;
		Ok(VARIABLE {
			local,
			names,
			values,
			line,
		})
	}

	fn compile_static(&mut self, expr: Expression) {
		let code = compile_tokens(0, expr);
		self.statics += &(code + "\n");
	}

	fn build_match_case(
		&mut self,
		pexpr: Option<Expression>,
		func: &impl Fn(&mut ParserInfo) -> Result<CodeBlock, String>,
	) -> Result<MatchCase, String> {
		let mut conditions: Vec<Expression> = Vec::new();
		let mut current = Expression::new();
		let (expr, extraif) = match pexpr {
			Some(expr) => (expr, None),
			None => {
				self.current += 1;
				(
					self.build_expression(Some((IF, "if")))?,
					Some(self.build_expression(Some((ARROW, "=>")))?),
				)
			}
		};
		for ctoken in expr {
			match ctoken {
				SYMBOL(lexeme) if lexeme == " or " => {
					conditions.push(current.clone());
					current.clear();
				}
				_ => current.push_back(ctoken),
			}
		}
		if !current.is_empty() {
			conditions.push(current);
		}
		Ok((conditions, extraif, func(self)?))
	}

	fn build_match_block(
		&mut self,
		name: String,
		func: &impl Fn(&mut ParserInfo) -> Result<CodeBlock, String>,
	) -> Result<ComplexToken, String> {
		let line = self.peek(0).line;
		let value = self.build_expression(Some((CURLY_BRACKET_OPEN, "{")))?;
		let mut branches: Vec<MatchCase> = Vec::new();
		while {
			if self.advance_if(DEFAULT) {
				let t = self.advance();
				match t.kind {
					ARROW => {
						if branches.is_empty() {
							return Err(self.error(
								"The default case (with no extra if) of a match block must be the last case, not the first",
								t.line));
						}
						branches.push((Vec::new(), None, func(self)?));
						self.assert(CURLY_BRACKET_CLOSED, "}")?;
						false
					}
					IF => {
						let extraif = self.build_expression(Some((ARROW, "=>")))?;
						branches.push((Vec::new(), Some(extraif), func(self)?));
						!self.advance_if(CURLY_BRACKET_CLOSED)
					}
					_ => return Err(self.expected("=>", &t.lexeme, t.line)),
				}
			} else {
				let (testexpr, reached) = self.test(|i| i.build_expression(Some((ARROW, "=>"))));
				branches.push(match testexpr {
					Err(msg) if msg == "Expected '=>', got 'if'" => {
						self.build_match_case(None, func)?
					}
					Ok(expr) => {
						self.current = reached;
						self.build_match_case(Some(expr), func)?
					}
					Err(msg) => return Err(self.error(msg, self.testing.unwrap())),
				});
				!self.advance_if(CURLY_BRACKET_CLOSED)
			}
		} {}
		Ok(MATCH_BLOCK {
			name,
			value,
			branches,
			line,
		})
	}

	fn parse_token_local_global(&mut self, t: &Token) -> Result<(), String> {
		let local = t.kind == LOCAL;
		match self.peek(0).kind {
			FN => {
				let function = self.build_function(local)?;
				self.expr.push_back(function);
			}
			ENUM => {
				let enums = &mut self.build_enums(local)?;
				self.expr.append(enums);
			}
			_ => {
				let vars = self.build_variables(local, t.line)?;
				self.expr.push_back(vars);
			}
		}

		Ok(())
	}

	fn parse_token_static(&mut self, t: &Token) -> Result<(), String> {
		match self.peek(0).kind {
			FN => {
				let function = expression![self.build_function(true)?];
				self.compile_static(function);
			}
			ENUM => {
				let enums = self.build_enums(true)?;
				self.compile_static(enums);
			}
			_ => {
				let vars = expression![self.build_variables(true, t.line)?];
				self.compile_static(vars);
			}
		}

		Ok(())
	}

	fn parse_token_method(&mut self) -> Result<(), String> {
		let name = {
			let mut expr = Expression::new();
			loop {
				let t = self.advance();
				match t.kind {
					IDENTIFIER => {
						let nt = self.peek(0);
						if nt.kind == IDENTIFIER {
							return Err(self.unexpected(&nt.lexeme, nt.line));
						}
						expr.push_back(SYMBOL(t.lexeme))
					}
					DOT => self.check_index(&t, &mut expr, ".")?,
					DOUBLE_COLON => {
						self.check_index(&t, &mut expr, ":")?;
						let t = self.peek(1);
						if t.kind != ROUND_BRACKET_OPEN {
							return Err(self.expected("(", &t.lexeme, t.line));
						}
					}
					ROUND_BRACKET_OPEN => break,
					_ => return Err(self.expected("(", &t.lexeme, t.line)),
				}
			}
			expr
		};
		let args: FunctionArgs = if !self.advance_if(ROUND_BRACKET_CLOSED) {
			self.build_function_args()?
		} else {
			Vec::new()
		};
		let code = self.build_code_block()?;
		self.expr.push_back(FUNCTION {
			local: false,
			name,
			args,
			code,
		});

		Ok(())
	}

	fn parse_token_identifier(&mut self, t: &Token) -> Result<(), String> {
		let testexpr = self.test(|i| i.build_name()).0;
		if let Err(msg) = testexpr {
			match msg.as_str() {
				"You can't call functions here"
				| "Unexpected token '?.'"
				| "Unexpected token '?['" => {
					let expr = &mut self.build_expression(None)?;
					self.expr.append(expr);
					self.current -= 1;
					return Ok(())
				}
				_ => return Err(self.error(msg, self.testing.unwrap())),
			}
		}
		self.current += 1;
		let mut names: Vec<Expression> = Vec::new();
		while {
			names.push(self.build_name()?);
			self.current += 1;
			self.look_back(1).kind == COMMA
		} {}
		self.current -= 1;
		let checkt = self.look_back(0);
		let check = checkt.kind as u8;
		if check < DEFINE as u8 || check > MODULATE as u8 {
			return Err(self.expected("=", &checkt.lexeme, checkt.line));
		}
		let values: Vec<Expression> = self.find_expressions(COMMA, None)?;
		self.expr.push_back(ALTER {
			kind: checkt.kind,
			line: t.line,
			names,
			values,
		});
		self.current -= 1;

		Ok(())
	}

	fn parse_token_round_bracket_open(&mut self) -> Result<(), String> {
		let expr = self.build_expression(Some((ROUND_BRACKET_CLOSED, ")")))?;
		self.expr.push_back(EXPR(expr));
		self.current += 1;
		let call = self.build_identifier()?;
		self.expr.push_back(call);
		self.current += 1;
		self.advance_if(SEMICOLON);

		Ok(())
	}

	fn parse_token_curly_bracket_open(&mut self) -> Result<(), String> {
		self.current -= 1;
		let block = self.build_code_block()?;
		self.expr.push_back(DO_BLOCK(block));

		Ok(())
	}

	fn parse_token_if(&mut self) -> Result<(), String> {
		let ctoken = self.build_elseif_chain()?;
		self.expr.push_back(ctoken);

		Ok(())
	}

	fn parse_token_match(&mut self) -> Result<(), String> {
		let ctoken =
			self.build_match_block(String::from("_match"), &ParserInfo::build_code_block)?;
		self.expr.push_back(ctoken);

		Ok(())
	}

	fn parse_token_while(&mut self) -> Result<(), String> {
		let condition = self.build_expression(Some((CURLY_BRACKET_OPEN, "{")))?;
		let code = self.build_loop_block()?;
		self.expr.push_back(WHILE_LOOP { condition, code });

		Ok(())
	}

	fn parse_token_until(&mut self) -> Result<(), String> {
		let mut condition = self.build_expression(Some((CURLY_BRACKET_OPEN, "{")))?;
		condition.push_front(SYMBOL(String::from("not (")));
		condition.push_back(SYMBOL(String::from(")")));
		let code = self.build_loop_block()?;
		self.expr.push_back(WHILE_LOOP { condition, code });

		Ok(())
	}

	fn parse_token_loop(&mut self) -> Result<(), String> {
		let code = self.build_loop_block()?;
		if self.peek(0).kind == UNTIL {
			self.current += 1;
			let condition = self.build_expression(None)?;
			self.current -= 1;
			self.expr.push_back(LOOP_UNTIL { condition, code })
		} else {
			self.expr.push_back(WHILE_LOOP {
				condition: expression![SYMBOL(String::from("true"))],
				code,
			})
		}

		Ok(())
	}

	fn parse_token_for(&mut self) -> Result<(), String> {
		if self.peek(1).kind == DEFINE {
			let iterator = self.assert_advance(IDENTIFIER, "<name>")?.lexeme;
			self.current += 1;
			let start = self.build_expression(Some((COMMA, ",")))?;
			let end = self.build_expression(None)?;
			self.current -= 1;
			let t = self.advance();
			let alter = match t.kind {
				CURLY_BRACKET_OPEN => {
					self.current -= 1;
					expression![SYMBOL(String::from("1"))]
				}
				COMMA => self.build_expression(Some((CURLY_BRACKET_OPEN, "{")))?,
				_ => return Err(self.expected(",", &t.lexeme, t.line)),
			};
			let code = self.build_loop_block()?;
			self.expr.push_back(FOR_LOOP {
				iterator,
				start,
				end,
				alter,
				code,
			})
		} else {
			let iterators = self.build_identifier_list()?;
			let expr = match self.advance().kind {
				OF => {
					let mut expr = expression![SYMBOL(String::from("pairs("))];
					expr.append(&mut self.build_expression(Some((CURLY_BRACKET_OPEN, "{")))?);
					expr.push_back(SYMBOL(String::from(")")));
					expr
				}
				IN => {
					let mut expr = expression![SYMBOL(String::from("ipairs("))];
					expr.append(&mut self.build_expression(Some((CURLY_BRACKET_OPEN, "{")))?);
					expr.push_back(SYMBOL(String::from(")")));
					expr
				}
				WITH => self.build_expression(Some((CURLY_BRACKET_OPEN, "{")))?,
				_ => {
					let t = self.peek(0);
					return Err(self.expected("of', 'in' or 'with", &t.lexeme, t.line));
				}
			};
			let code = self.build_loop_block()?;
			self.expr.push_back(FOR_FUNC_LOOP {
				iterators,
				expr,
				code,
			});
		}

		Ok(())
	}

	fn parse_token_continue(&mut self) -> Result<(), String> {
		self.expr.push_back(CONTINUE_LOOP);
		self.advance_if(SEMICOLON);

		Ok(())
	}

	fn parse_token_break(&mut self) -> Result<(), String> {
		self.expr.push_back(BREAK_LOOP);
		self.advance_if(SEMICOLON);

		Ok(())
	}

	fn parse_token_return(&mut self) -> Result<(), String> {
		let expr = if self.ended() || self.advance_if(SEMICOLON) {
			None
		} else {
			Some(self.find_expressions(COMMA, None)?)
		};
		self.expr.push_back(RETURN_EXPR(expr));

		Ok(())
	}

	fn parse_token_try(&mut self) -> Result<(), String> {
		let totry = self.build_code_block()?;
		let error: Option<String>;
		let catch = if self.advance_if(CATCH) {
			let t = self.advance();
			if t.kind == IDENTIFIER {
				error = Some(t.lexeme);
			} else {
				error = None;
				self.current -= 1;
			}
			Some(self.build_code_block()?)
		} else {
			error = None;
			None
		};
		self.expr.push_back(TRY_CATCH {
			totry,
			error,
			catch,
		});

		Ok(())
	}

	fn parse_token_macro(&mut self) -> Result<(), String> {
		let name = self.assert_advance(IDENTIFIER, "<name>")?.lexeme;
		let code = self.build_expression(None)?;
		self.current -= 1;
		self.macros.insert(name, code);
		Ok(())
	}

	fn parse_token_fn_enum(&mut self, t: &Token) -> Result<(), String> {
		Err(self.error(
			format!(
				"'{}' must have 'local', 'global' or 'static' beforehand",
				t.lexeme
			),
			t.line,
		))
	}
}

pub fn parse_tokens(tokens: Vec<Token>, filename: String) -> Result<Expression, String> {
	let mut i = ParserInfo::new(tokens, filename);
	while !i.ended() {
		let t = i.advance();
		match t.kind {
			LOCAL | GLOBAL => i.parse_token_local_global(&t)?,
			STATIC => i.parse_token_static(&t)?,
			METHOD => i.parse_token_method()?,
			IDENTIFIER => i.parse_token_identifier(&t)?,
			ROUND_BRACKET_OPEN => i.parse_token_round_bracket_open()?,
			CURLY_BRACKET_OPEN => i.parse_token_curly_bracket_open()?,
			IF => i.parse_token_if()?,
			MATCH => i.parse_token_match()?,
			WHILE => i.parse_token_while()?,
			UNTIL => i.parse_token_until()?,
			LOOP => i.parse_token_loop()?,
			FOR => i.parse_token_for()?,
			CONTINUE => i.parse_token_continue()?,
			BREAK => i.parse_token_break()?,
			RETURN => i.parse_token_return()?,
			TRY => i.parse_token_try()?,
			MACRO => i.parse_token_macro()?,
			FN | ENUM => i.parse_token_fn_enum(&t)?,
			EOF => break,
			_ => return Err(i.expected("<end>", &t.lexeme, t.line)),
		}
	}

	if !i.statics.is_empty() {
		if flag!(env_debugcomments) {
			ENV_DATA
				.write()
				.expect("Can't lock env_data")
				.add_output_code(format!(
					"--statics defined in \"{}\":\n{}\n",
					i.filename, i.statics
				));
		} else {
			ENV_DATA
				.write()
				.expect("Can't lock env_data")
				.add_output_code(i.statics);
		}
	}

	Ok(i.expr)
}<|MERGE_RESOLUTION|>--- conflicted
+++ resolved
@@ -441,7 +441,6 @@
 		})
 	}
 
-<<<<<<< HEAD
 	fn check_operator(&mut self, t: &Token, checkback: bool) -> Result<(), String> {
 		if !matches!(
 			self.peek(0).kind,
@@ -451,17 +450,8 @@
 				| TRUE | FALSE | MINUS
 				| BIT_NOT | NIL | NOT
 				| HASHTAG | ROUND_BRACKET_OPEN
-				| THREEDOTS | AT
+				| THREEDOTS | AT | MATCH
 		) {
-=======
-	fn checkOperator(&mut self, t: &Token, checkback: bool) -> Result<(), String> {
-		if match self.peek(0).kind {
-			NUMBER | IDENTIFIER | STRING | DOLLAR | PROTECTED_GET | TRUE
-			| FALSE | MINUS | BIT_NOT | NIL | NOT | HASHTAG | ROUND_BRACKET_OPEN | AT
-			| THREEDOTS | MATCH => false,
-			_ => true,
-		} {
->>>>>>> 00ccf40b
 			return Err(self.error(
 				format!("Operator '{}' has invalid right hand token", t.lexeme),
 				t.line,
