#![allow(non_camel_case_types)]

use self::ComplexToken::*;
use crate::scanner::TokenType::*;
use crate::scanner::TokenType::{COMMA, CURLY_BRACKET_CLOSED, DEFINE, ROUND_BRACKET_CLOSED};
use crate::{check, compiler::compile_tokens, flag, scanner::Token, scanner::TokenType, ENV_DATA};
use crate::env::{ContinueMode, TypesMode};
use std::{cmp, collections::{LinkedList, HashMap}};

macro_rules! expression {
	($($x: expr),*) => {
		{
			let mut expr = Expression::new();
			$(expr.push_back($x);)*
			expr
		}
	};
}

pub type Expression = LinkedList<ComplexToken>;
pub type FunctionArgs = Vec<(String, Option<(Expression, usize)>)>;
type OptionalEnd = Option<(TokenType, &'static str)>;
type MatchCase = (Vec<Expression>, Option<Expression>, CodeBlock);

#[derive(Debug, Clone, PartialEq)]
pub enum ComplexToken {
	VARIABLE {
		local: bool,
		names: Vec<String>,
		values: Vec<Expression>,
		line: usize,
	},

	ALTER {
		kind: TokenType,
		names: Vec<Expression>,
		values: Vec<Expression>,
		line: usize,
	},

	TABLE {
		values: Vec<(Option<Expression>, Expression, usize)>,
		metas: Vec<(String, Expression, usize)>,
		metatable: Option<String>,
	},

	FUNCTION {
		local: bool,
		name: Expression,
		args: FunctionArgs,
		code: CodeBlock,
	},

	LAMBDA {
		args: FunctionArgs,
		code: CodeBlock,
	},

	IF_STATEMENT {
		condition: Expression,
		code: CodeBlock,
		next: Option<Box<ComplexToken>>,
	},

	MATCH_BLOCK {
		name: String,
		value: Expression,
		branches: Vec<MatchCase>,
		line: usize,
	},

	WHILE_LOOP {
		condition: Expression,
		code: CodeBlock,
	},

	LOOP_UNTIL {
		condition: Expression,
		code: CodeBlock,
	},

	FOR_LOOP {
		iterator: String,
		start: Expression,
		end: Expression,
		alter: Expression,
		code: CodeBlock,
	},

	FOR_FUNC_LOOP {
		iterators: Vec<String>,
		expr: Expression,
		code: CodeBlock,
	},

	TRY_CATCH {
		totry: CodeBlock,
		catch: Option<CodeBlock>,
		error: Option<String>,
	},

	IDENT {
		expr: Expression,
		line: usize,
	},

	MACRO_CALL {
		expr: Expression,
		args: Vec<Expression>,
	},

	SYMBOL(String),
	PSEUDO(usize),
	CALL(Vec<Expression>),
	EXPR(Expression),
	DO_BLOCK(CodeBlock),
	RETURN_EXPR(Option<Vec<Expression>>),
	CONTINUE_LOOP,
	BREAK_LOOP,
}

#[derive(Clone, Debug, PartialEq)]
pub struct CodeBlock {
	pub start: usize,
	pub code: Expression,
	pub end: usize,
}

struct BorrowedToken {
	tokens: *const Vec<Token>,
	pos: usize
}

impl BorrowedToken {
	fn new(tokens: *const Vec<Token>, pos: usize) -> BorrowedToken {
		BorrowedToken {tokens, pos}
	}

	fn token(&self) -> &Token {
		unsafe {
			&(*self.tokens)[self.pos]
		}
	}

	fn kind(&self) -> TokenType {
		self.token().kind
	}

	fn lexeme(&self) -> String {
		self.token().lexeme.clone()
	}

	fn line(&self) -> usize {
		self.token().line
	}

	fn into_owned(&self) -> Token {
		self.token().clone()
	}
}

#[derive(Debug)]
enum VarType {

}

struct ParserInfo {
	current: usize,
	size: usize,
	tokens: Vec<Token>,
	filename: String,
	expr: Expression,
	testing: Option<usize>,
	localid: u8,
	statics: String,
	macros: HashMap<String, Expression>,
	locals: Option<HashMap<String, VarType>>
}

impl ParserInfo {
	fn new(tokens: Vec<Token>, filename: String) -> ParserInfo {
		ParserInfo {
			current: 0,
			size: tokens.len() - 1,
			tokens,
			filename,
			expr: Expression::new(),
			testing: None,
			localid: 0,
			statics: String::new(),
			macros: HashMap::new(),
			locals: if flag!(env_types) != TypesMode::NONE {Some(HashMap::new())} else {None}
		}
	}

	fn test<T>(&mut self, func: impl FnOnce(&mut ParserInfo) -> T) -> (T, usize) {
		let start = self.current - 1;
		self.testing = Some(0);
		let result = func(self);
		self.testing = match self.testing {
			Some(line) if line > 0 => self.testing,
			_ => None,
		};
		let reached = self.current;
		self.current = start;
		(result, reached)
	}

	fn warning(&self, msg: impl Into<String>, line: usize) {
		println!("Warning in file \"{}\" at line {}!\nWarning: \"{}\"", self.filename, line, msg.into());
	}

	fn error(&mut self, msg: impl Into<String>, line: usize) -> String {
		if let Some(0) = self.testing {
			self.testing = Some(line);
		} else {
			println!("Error in file \"{}\" at line {}!", self.filename, line);
		}
		msg.into()
	}

	fn expected(&mut self, expected: &str, got: &str, line: usize) -> String {
		self.error(format!("Expected '{}', got '{}'", expected, got), line)
	}

	fn expected_before(&mut self, expected: &str, before: &str, line: usize) -> String {
		self.error(format!("Expected '{}' before '{}'", expected, before), line)
	}

	fn unexpected(&mut self, str: &str, line: usize) -> String {
		self.error(format!("Unexpected token '{}'", str), line)
	}

	fn ended(&self) -> bool {
		self.current >= self.size
	}

	fn at(&self, pos: usize) -> BorrowedToken {
		BorrowedToken::new(&self.tokens, cmp::min(pos, self.size))
	}

	fn advance(&mut self) -> BorrowedToken {
		self.current += 1;
		self.look_back(0)
	}

	fn peek(&self, pos: usize) -> BorrowedToken {
		let pos: usize = self.current + pos;
		self.at(pos)
	}

	fn look_back(&self, pos: usize) -> BorrowedToken {
		let pos: usize = self.current - pos - 1;
		self.at(pos)
	}

	fn compare(&self, expected: TokenType) -> bool {
		if self.ended() {
			return false;
		}
		if self.peek(0).kind() != expected {
			return false;
		}
		true
	}

	fn advance_if(&mut self, expected: TokenType) -> bool {
		if self.ended() {
			return false;
		}
		if self.peek(0).kind() != expected {
			return false;
		}
		self.current += 1;
		true
	}

	fn assert_advance(&mut self, expected: TokenType, error: &str) -> Result<BorrowedToken, String> {
		let t = self.advance();
		if t.kind() != expected {
			return Err(self.expected(error, &t.lexeme(), t.line()));
		}
		Ok(t)
	}

	fn assert_compare(&mut self, expected: TokenType, error: &str) -> Result<(), String> {
		if !self.compare(expected) {
			let t = self.peek(0);
			return Err(self.expected(error, &t.lexeme(), t.line()));
		}
		Ok(())
	}

	fn assert_end<T>(&mut self, tocheck: &BorrowedToken, end: OptionalEnd, iftrue: T) -> Result<T, String> {
		if let Some((kind, lexeme)) = end {
			if tocheck.kind() != kind {
				return Err(self.expected(lexeme, &tocheck.lexeme(), tocheck.line()));
			}
		}
		Ok(iftrue)
	}

	fn assert(&mut self, expected: TokenType, error: &str) -> Result<(), String> {
		if !self.advance_if(expected) {
			let t = self.peek(0);
			return Err(self.expected(error, &t.lexeme(), t.line()));
		}
		Ok(())
	}

	fn build_call(&mut self) -> Result<Vec<Expression>, String> {
		let args: Vec<Expression> = if self.advance_if(ROUND_BRACKET_CLOSED) {
			Vec::new()
		} else {
			self.find_expressions(COMMA, Some((ROUND_BRACKET_CLOSED, ")")))?
		};
		Ok(args)
	}

	fn find_expressions(
		&mut self,
		separator: TokenType,
		end: OptionalEnd,
	) -> Result<Vec<Expression>, String> {
		let mut exprs: Vec<Expression> = Vec::new();
		loop {
			let expr = self.build_expression(None)?;
			let t = self.look_back(0);
			exprs.push(expr);
			if t.kind() != separator {
				return self.assert_end(&t, end, exprs);
			}
		}
	}

	fn build_table(&mut self) -> Result<ComplexToken, String> {
		let mut values: Vec<(Option<Expression>, Expression, usize)> = Vec::new();
		let mut metas: Vec<(String, Expression, usize)> = Vec::new();
		let mut metatable: Option<String> = None;
		loop {
			if self.advance_if(CURLY_BRACKET_CLOSED) {
				break;
			}
			let start = self.current;
			let mut qscope = 1u8;
			let mut iskey = false;
			while match self.peek(0).kind() {
				CURLY_BRACKET_OPEN => {
					qscope += 1;
					true
				}
				CURLY_BRACKET_CLOSED => {
					qscope -= 1;
					qscope > 1
				}
				COMMA => qscope != 1,
				DEFINE if qscope == 1 => {
					iskey = true;
					false
				}
				META if self.peek(1).kind() == WITH => {
					iskey = true;
					true
				}
				EOF => return Err(self.expected_before("}", "<end>", self.peek(0).line())),
				_ => true,
			} {
				self.current += 1;
			}
			self.current = start;
			if !iskey {
				values.push((None, self.build_expression(None)?, self.at(start).line()));
				self.current -= 1;
				self.advance_if(COMMA);
				continue;
			}
			let name: Result<Expression, String>;
			let pn = self.advance();
			match pn.kind() {
				IDENTIFIER => {
					name = Ok(expression![SYMBOL(pn.lexeme())]);
				}
				SQUARE_BRACKET_OPEN => {
					let mut qscope = 1u8;
					let start = self.current;
					while match self.advance().kind() {
						SQUARE_BRACKET_OPEN => {
							qscope += 1;
							true
						}
						SQUARE_BRACKET_CLOSED => {
							qscope -= 1;
							!matches!(qscope, 0)
						}
						EOF => return Err(self.expected_before("]", "<end>", self.peek(0).line())),
						_ => true,
					} {}
					self.current = start;
					name = Ok(self.build_name()?);
					self.current -= 1;
				}
				META => {
					if self.advance_if(WITH) {
						if !metas.is_empty() {
							return Err(self.error(
								"An external metatable cannot be used if the table already set its own metamethods",
								pn.line()
							));
						}
						metatable = Some(self.assert_advance(IDENTIFIER, "<name>")?.lexeme());
						self.advance_if(COMMA);
						continue;
					} else {
						if metatable.is_some() {
							return Err(self.error(
								"Metamethods cannot be set if the table already ueses an external metatable",
								pn.line()
							));
						}
						name = Err(String::from(match self.advance().lexeme().as_ref() {
							"index" => "__index",
							"newindex" => "__newindex",
							"mode" => "__mode",
							"call" => "__call",
							"metatable" => "__metatable",
							"tostring" => "__tostring",
							"gc" => "__gc",
							"name" => "__name",
							"unm" | "unary" => "__unm",
							"add" | "+" => "__add",
							"sub" | "-" => "__sub",
							"mul" | "*" => "__mul",
							"div" | "/" => "__div",
							"mod" | "%" => "__mod",
							"pow" | "^" => "__pow",
							"concat" | ".." => "__concat",
							"eq" | "equal" | "==" => "__eq",
							"lt" | "less_than" | "<" => "__lt",
							"le" | "less_than_equal" | "<=" => "__le",
							_ => {
								let t = self.peek(0);
								return Err(self.expected("<meta name>", &t.lexeme(), t.line()));
							}
						}))
					}
				}
				_ => return Err(self.expected("<name>", &pn.lexeme(), pn.line())),
			}
			if !self.advance_if(DEFINE) {
				let t = self.peek(0);
				return Err(self.expected("=", &t.lexeme(), t.line()));
			}
			let start = self.current;
			let mut cscope = 0u8;
			while match self.peek(0).kind() {
				COMMA | CURLY_BRACKET_CLOSED => cscope != 0,
				ROUND_BRACKET_OPEN => {
					cscope += 1;
					true
				}
				ROUND_BRACKET_CLOSED => {
					if cscope == 0 {
						return Err(self.expected_before("(", ")", self.peek(0).line()));
					}
					cscope -= 1;
					true
				}
				EOF => return Err(self.expected_before("}", "<end>", self.peek(0).line())),
				_ => true,
			} {
				self.current += 1;
			}
			self.current = start;
			match name {
				Ok(n) => values.push((Some(n), self.build_expression(None)?, pn.line())),
				Err(n) => metas.push((n, self.build_expression(None)?, pn.line())),
			}
			self.current -= 1;
			self.advance_if(COMMA);
		}
		Ok(TABLE {
			values,
			metas,
			metatable,
		})
	}

	fn check_operator(&mut self, t: &BorrowedToken, checkback: bool) -> Result<(), String> {
		if !matches!(
			self.peek(0).kind(),
			NUMBER
				| IDENTIFIER | STRING
				| DOLLAR | PROTECTED_GET
				| TRUE | FALSE | MINUS
				| BIT_NOT | NIL | NOT
				| HASHTAG | ROUND_BRACKET_OPEN
				| THREEDOTS | AT | MATCH
		) {
			return Err(self.error(
				format!("Operator '{}' has invalid right hand token", t.lexeme()),
				t.line(),
			));
		}
		if checkback
			&& !matches!(
				self.look_back(1).kind(),
				NUMBER
					| IDENTIFIER | STRING
					| DOLLAR | TRUE | FALSE
					| NIL | ROUND_BRACKET_CLOSED
					| SQUARE_BRACKET_CLOSED
					| THREEDOTS
			) {
			return Err(self.error(
				format!("Operator '{}' has invalid left hand token", t.lexeme()),
				t.line(),
			));
		}
		Ok(())
	}

	fn build_function_op(
		&mut self,
		t: &BorrowedToken,
		expr: &mut Expression,
		fname: impl Into<String>,
		end: OptionalEnd
	) -> Result<(), String> {
		self.check_operator(t, true)?;
		let mut arg1 = Expression::new();
		arg1.append(expr);
		let arg2 = self.build_expression(end)?;
		expr.push_back(SYMBOL(fname.into()));
		expr.push_back(CALL(vec![arg1, arg2]));
		self.current -= 1;
		Ok(())
	}

	fn build_bitwise_op(
		&mut self,
		t: &BorrowedToken,
		expr: &mut Expression,
		fname: &str,
		end: OptionalEnd,
	) -> Result<(), String> {
		self.check_operator(t, true)?;
		if let Some(bit) = flag!(env_jitbit) {
			self.build_function_op(t, expr, format!("{}.{}", bit, fname), end)?
		} else {
			expr.push_back(SYMBOL(t.lexeme()))
		}
		Ok(())
	}

	fn check_index(
		&mut self,
		t: &BorrowedToken,
		expr: &mut Expression,
		lexeme: &str,
	) -> Result<(), String> {
		if !self.compare(IDENTIFIER)
			|| matches!(self.look_back(0).kind(), IDENTIFIER | SQUARE_BRACKET_CLOSED)
		{
			return Err(self.error(
				format!("'{}' should be used only when indexing", t.lexeme()),
				self.peek(0).line(),
			));
		}
		expr.push_back(SYMBOL(lexeme.to_string()));
		Ok(())
	}

	fn check_val(&mut self) -> bool {
		match self.peek(0).kind() {
			NUMBER | IDENTIFIER | STRING | DOLLAR | PROTECTED_GET | TRUE | BIT_NOT
			| FALSE | NIL | NOT | HASHTAG | CURLY_BRACKET_OPEN | THREEDOTS | MATCH => {
				self.current += 1;
				true
			}
			_ => false,
		}
	}

	fn build_expression(&mut self, end: OptionalEnd) -> Result<Expression, String> {
		let mut expr = Expression::new();
		let start = self.current;
		let last = loop {
			let t = self.advance();
			match t.kind() {
				IDENTIFIER => {
					let fname = self.build_identifier()?;
					self.current -= 1;
					expr.push_back(fname);
					if self.check_val() {
						break t;
					}
				}
				AT => {
					let name = self.assert_advance(IDENTIFIER, "<name>")?.lexeme();
					let code = self.macros.get_mut(&name);
					let macroexpr = if let Some(macroexpr) = code {
						macroexpr.clone()
					} else {
						return Err(
							self.error(format!("The macro {} is not defined", name), t.line())
						);
					};
					let args = if self.advance_if(ROUND_BRACKET_OPEN) {
						self.build_call()?
					} else {
						Vec::new()
					};
					expr.push_back(MACRO_CALL {
						expr: macroexpr,
						args,
					});
					if self.check_val() {
						break t;
					}
				}
				CURLY_BRACKET_OPEN => {
					if let Some((kind, ..)) = end {
						if kind == CURLY_BRACKET_OPEN {
							break t;
						}
					}
					expr.push_back(self.build_table()?);
					if self.check_val() {
						break t;
					}
				}
				PLUS | STAR | SLASH | PERCENTUAL | CARET | TWODOTS | EQUAL | BIGGER
				| BIGGER_EQUAL | SMALLER | SMALLER_EQUAL => {
					self.check_operator(&t, true)?;
					expr.push_back(SYMBOL(t.lexeme()))
				}
				MINUS => {
					self.check_operator(&t, false)?;
					expr.push_back(SYMBOL(if self.look_back(1).kind() == MINUS {
						format!(" {}", t.lexeme())
					} else {
						t.lexeme()
					}))
				}
				FLOOR_DIVISION => self.build_function_op(&t, &mut expr, "math.floor", end)?,
				BIT_AND => self.build_bitwise_op(&t, &mut expr, "band", end)?,
				BIT_OR => self.build_bitwise_op(&t, &mut expr, "bor", end)?,
				BIT_XOR => self.build_bitwise_op(&t, &mut expr, "bxor", end)?,
				BIT_NOT => {
					self.check_operator(&t, false)?;
					if let Some(bit) = flag!(env_jitbit) {
						let arg = self.build_expression(end)?;
						expr.push_back(SYMBOL(bit.clone() + ".bnot"));
						expr.push_back(CALL(vec![arg]));
						self.current -= 1;
					} else {
						expr.push_back(SYMBOL(t.lexeme()))
					}
				}
				LEFT_SHIFT => self.build_bitwise_op(&t, &mut expr, "lshift", end)?,
				RIGHT_SHIFT => self.build_bitwise_op(&t, &mut expr, "rshift", end)?,
				NOT_EQUAL => {
					self.check_operator(&t, true)?;
					expr.push_back(SYMBOL(String::from("~=")))
				}
				HASHTAG => {
					if !matches!(
						self.peek(0).kind(),
						IDENTIFIER | CURLY_BRACKET_OPEN | ROUND_BRACKET_OPEN
					) {
						let t = self.peek(0);
						return Err(self.expected("<table>", &t.lexeme(), t.line()));
					}
					expr.push_back(SYMBOL(String::from("#")))
				}
				/*PROTECTED_GET => {
					self.assert(ROUND_BRACKET_OPEN, "(")?;
					self.current += 1;
					expr.push_back(PGET(self.build_identifier(true)?));
				}*/
				AND => {
					self.check_operator(&t, true)?;
					expr.push_back(SYMBOL(String::from(" and ")))
				}
				OR => {
					self.check_operator(&t, true)?;
					expr.push_back(SYMBOL(String::from(" or ")))
				}
				NOT => {
					self.check_operator(&t, false)?;
					expr.push_back(SYMBOL(String::from("not ")))
				}
				MATCH => {
					let name = format!("_match{}", self.localid);
					let ident = SYMBOL(name.clone());
					self.localid += 1;
					let ctoken = self.build_match_block(name, &|i| {
						let start = i.peek(0).line();
						let expr = i.build_expression(None)?;
						let end = i.look_back(1).line();
						if matches!(i.look_back(0).kind(), CURLY_BRACKET_CLOSED | DEFAULT) {
							i.current -= 1
						}
						Ok(CodeBlock {
							code: expression![ALTER {
								kind: DEFINE,
								names: vec![expression![ident.clone()]],
								values: vec![expr],
								line: end
							}],
							start,
							end,
						})
					})?;
					self.expr.push_back(ctoken);
					expr.push_back(ident);
				}
				TERNARY_THEN => {
					let mut condition = Expression::new();
					condition.append(&mut expr);
					let exprtrue = self.build_expression(Some((TERNARY_ELSE, ":")))?;
					let t2 = self.look_back(0);
					let exprfalse = self.build_expression(end)?;
					self.current -= 1;
					let name = format!("_t{}", self.localid);
					self.expr.push_back(VARIABLE {
						line: t.line(),
						local: true,
						names: vec![name.clone()],
						values: Vec::new(),
					});
					let name = SYMBOL(name);
					self.expr.push_back(IF_STATEMENT {
						condition,
						code: CodeBlock {
							start: self.at(start).line(),
							code: expression![ALTER {
								kind: DEFINE,
								line: t.line(),
								names: vec![expression![name.clone()]],
								values: vec![exprtrue]
							}],
							end: t2.line(),
						},
						next: Some(Box::new(DO_BLOCK(CodeBlock {
							start: t2.line(),
							code: expression![ALTER {
								kind: DEFINE,
								line: t.line(),
								names: vec![expression![name.clone()]],
								values: vec![exprfalse]
							}],
							end: self.at(self.current).line(),
						}))),
					});
					expr.push_back(name);
					self.localid += 1;
					if self.check_val() {
						break t;
					}
				}
				THREEDOTS | NUMBER | TRUE | FALSE | NIL | STRING => {
					expr.push_back(SYMBOL(t.lexeme()));
					if self.check_val() {
						break t;
					}
				}
				ROUND_BRACKET_OPEN => {
					expr.push_back(EXPR(
						self.build_expression(Some((ROUND_BRACKET_CLOSED, ")")))?,
					));
					if self.check_val() {
						break t;
					}
					self.current += 1;
					let fname = self.build_identifier()?;
					expr.push_back(fname);
					self.current -= 1;
				}
				DOLLAR => {
					let nt = self.peek(0);
					let mut num = 1usize;
					if nt.kind() == NUMBER {
						num = match nt.lexeme().parse() {
							Ok(n) => n,
							Err(_) => {
								return Err(self.error(
									format!(
										"Pseudo variables cannot point to the {}th variable",
										nt.lexeme()
									),
									nt.line(),
								))
							}
						};
						self.current += 1;
						if num == 0 {
							return Err(self.error(
								"Pseudo variables cannot point to the 0th variable",
								nt.line(),
							));
						}
					}
					expr.push_back(PSEUDO(num));
					if self.check_val() {
						break t;
					}
				}
				FN => {
					let args: FunctionArgs = if self.advance_if(ROUND_BRACKET_OPEN)
						&& !self.advance_if(ROUND_BRACKET_CLOSED)
					{
						self.build_function_args()?
					} else {
						Vec::new()
					};
					let code = self.build_code_block()?;
					expr.push_back(LAMBDA { args, code });
					if self.check_val() {
						break t;
					}
				}
				SEMICOLON => {
					self.current += 1;
					break t;
				}
				_ => break t,
			}
		};
		if expr.is_empty() {
			return Err(self.expected("<expr>", &last.lexeme(), last.line()));
		}
		self.assert_end(&self.look_back(0), end, expr)
	}

	fn build_name(&mut self) -> Result<Expression, String> {
		let mut expr = Expression::new();
		self.current -= 1;
		loop {
			let t = self.advance();
			match t.kind() {
				IDENTIFIER => {
					expr.push_back(SYMBOL(t.lexeme()));
					if self.check_val() {
						break;
					}
				}
				SAFEDOT => return Err(self.unexpected("?.", t.line())),
				DOT => self.check_index(&t, &mut expr, ".")?,
				SAFE_DOUBLE_COLON | DOUBLE_COLON => {
					return Err(self.error("You can't call functions here", t.line()))
				}
				SQUARE_BRACKET_OPEN => {
					let qexpr = self.build_expression(Some((SQUARE_BRACKET_CLOSED, "]")))?;
					expr.push_back(SYMBOL(String::from("[")));
					expr.push_back(EXPR(qexpr));
					expr.push_back(SYMBOL(String::from("]")));
				}
				SAFE_SQUARE_BRACKET => return Err(self.unexpected("?[", t.line())),
				ROUND_BRACKET_OPEN => {
					return Err(self.error("You can't call functions here", t.line()))
				}
				_ => break,
			}
		}
		Ok(expr)
	}

	fn build_identifier(&mut self) -> Result<ComplexToken, String> {
		let mut expr = Expression::new();
		let line = self.look_back(0).line();
		self.current -= 1;
		loop {
			let t = self.advance();
			match t.kind() {
				IDENTIFIER => {
					expr.push_back(SYMBOL(t.lexeme()));
					if self.check_val() {
						break;
					}
				}
				SAFEDOT => self.check_index(&t, &mut expr, "?.")?,
				DOT => self.check_index(&t, &mut expr, ".")?,
				SAFE_DOUBLE_COLON => {
					self.check_index(&t, &mut expr, "?::")?;
					if self.peek(1).kind() != ROUND_BRACKET_OPEN {
						let t = self.peek(1);
						return Err(self.expected("(", &t.lexeme(), t.line()));
					}
				}
				DOUBLE_COLON => {
					self.check_index(&t, &mut expr, ":")?;
					if self.peek(1).kind() != ROUND_BRACKET_OPEN {
						let t = self.peek(1);
						return Err(self.expected("(", &t.lexeme(), t.line()));
					}
				}
				SQUARE_BRACKET_OPEN => {
					let qexpr = self.build_expression(Some((SQUARE_BRACKET_CLOSED, "]")))?;
					expr.push_back(SYMBOL(String::from("[")));
					expr.push_back(EXPR(qexpr));
					expr.push_back(SYMBOL(String::from("]")));
					if self.check_val() {
						break;
					}
				}
				SAFE_SQUARE_BRACKET => {
					let qexpr = self.build_expression(Some((SQUARE_BRACKET_CLOSED, "]")))?;
					expr.push_back(SYMBOL(String::from("?[")));
					expr.push_back(EXPR(qexpr));
					expr.push_back(SYMBOL(String::from("]")));
					if self.check_val() {
						break;
					}
				}
				ROUND_BRACKET_OPEN => {
					expr.push_back(CALL(self.build_call()?));
					if self.check_val() {
						break;
					}
				}
				_ => break,
			}
		}
		Ok(IDENT {expr, line})
	}

	fn get_code_block_start(&mut self) -> Result<usize, String> {
		let t = self.advance();
		if t.kind() != CURLY_BRACKET_OPEN {
			self.current -= 2;
			Ok(self.assert_advance(CURLY_BRACKET_OPEN, "{")?.line())
		} else {
			Ok(t.line())
		}
	}

	fn parse_code_block(&self, mut tokens: Vec<Token>) -> Result<Expression, String> {
		if tokens.is_empty() {
			Ok(Expression::new())
		} else {
			tokens.push(self.tokens.last().unwrap().clone());
			Ok(parse_tokens(tokens, self.filename.clone())?)
		}
	}

	fn build_code_block(&mut self) -> Result<CodeBlock, String> {
		let start = self.get_code_block_start()?;
		let mut tokens: Vec<Token> = Vec::new();
		let mut cscope = 1u8;
		let end: usize;
		loop {
			let t = self.advance();
			match t.kind() {
				CURLY_BRACKET_OPEN => cscope += 1,
				CURLY_BRACKET_CLOSED => {
					cscope -= 1;
					if cscope == 0 {
						end = t.line();
						break;
					}
				}
				EOF => return Err(self.expected_before("}", "<end>", t.line())),
				_ => {}
			}
			tokens.push(t.into_owned());
		}
		let code = self.parse_code_block(tokens)?;
		Ok(CodeBlock { start, code, end })
	}

	fn build_loop_block(&mut self) -> Result<CodeBlock, String> {
		let mut hascontinue = false;
		let mut is_in_other_loop = false;
		let start = self.get_code_block_start()?;
		let mut tokens: Vec<Token> = Vec::new();
		let mut cscope = 1u8;
		let end: usize;
		loop {
			let t = self.advance();
			match t.kind() {
				CURLY_BRACKET_OPEN => cscope += 1,
				CURLY_BRACKET_CLOSED => {
					cscope -= 1;
					is_in_other_loop = false;
					if cscope == 0 {
						end = t.line();
						break;
					}
				}
				FOR | WHILE | LOOP => is_in_other_loop = true,
				CONTINUE if !is_in_other_loop => {
					hascontinue = true;
<<<<<<< HEAD
					let line = t.line();
					if flag!(env_continue) == ContinueMode::MOONSCRIPT {
						tokens.push(Token {
							kind: IDENTIFIER,
							lexeme: String::from("_continue"),
							line,
						});
						tokens.push(Token {
							kind: DEFINE,
							lexeme: String::from("="),
							line,
						});
						tokens.push(Token {
							kind: TRUE,
							lexeme: String::from("true"),
							line,
						});
						tokens.push(Token {
							kind: BREAK,
							lexeme: String::from("break"),
							line,
						});
=======
					let line = t.line;
					if arg!(ENV_CONTINUE) == ContinueMode::MOONSCRIPT {
						tokens.push(Token::new(IDENTIFIER, "_continue", line));
						tokens.push(Token::new(DEFINE, "=", line));
						tokens.push(Token::new(TRUE, "true", line));
						tokens.push(Token::new(BREAK, "break", line));
>>>>>>> 770d2382
						continue;
					}
				}
				EOF => return Err(self.expected_before("}", "<end>", t.line())),
				_ => {}
			}
			tokens.push(t.into_owned());
		}
		let mut code = self.parse_code_block(tokens)?;
		if hascontinue {
			match flag!(env_continue) {
				ContinueMode::SIMPLE => {}
				ContinueMode::LUAJIT => code.push_back(SYMBOL(String::from("::continue::"))),
				ContinueMode::MOONSCRIPT => {
					code.push_back(ALTER {
						kind: DEFINE,
						names: vec![expression![SYMBOL(String::from("_continue"))]],
						values: vec![expression![SYMBOL(String::from("true"))]],
						line: end,
					});
					code = expression![
						VARIABLE {
							local: true,
							names: vec![String::from("_continue")],
							values: vec![expression![SYMBOL(String::from("false"))]],
							line: start
						},
						LOOP_UNTIL {
							condition: expression![SYMBOL(String::from("true"))],
							code: CodeBlock { start, code, end }
						},
						IF_STATEMENT {
							condition: expression![
								SYMBOL(String::from("not ")),
								SYMBOL(String::from("_continue"))
							],
							code: CodeBlock {
								start: end,
								code: expression![BREAK_LOOP],
								end
							},
							next: None
						}
					]
				}
			}
		}
		Ok(CodeBlock { start, code, end })
	}

	fn build_identifier_list(&mut self) -> Result<Vec<String>, String> {
		let mut idents: Vec<String> = Vec::new();
		while {
			let t = self.assert_advance(IDENTIFIER, "<name>")?;
			idents.push(t.lexeme());
			self.advance_if(COMMA)
		} {}
		Ok(idents)
	}

	fn build_function_args(&mut self) -> Result<FunctionArgs, String> {
		let mut args = FunctionArgs::new();
		while {
			let name = {
				let t = self.advance();
				match t.kind() {
					IDENTIFIER => t,
					THREEDOTS => {
						self.assert_compare(ROUND_BRACKET_CLOSED, ")")?;
						t
					}
					_ => return Err(self.expected("<name>", &t.lexeme(), t.line())),
				}
			};
			let t = self.advance();
			match t.kind() {
				COMMA => {
					args.push((name.lexeme(), None));
					true
				}
				DEFINE => {
					let default = self.build_expression(None)?;
					args.push((name.lexeme(), Some((default, name.line()))));
					let notended = self.peek(0).kind() != CURLY_BRACKET_OPEN;
					if notended {
						match self.look_back(0).kind() {
							COMMA => {}
							ROUND_BRACKET_CLOSED => self.current -= 1,
							_ => {
								let t = self.peek(0);
								return Err(self.expected(")", &t.lexeme(), t.line()));
							}
						}
					}
					notended
				}
				ROUND_BRACKET_CLOSED => {
					args.push((name.lexeme(), None));
					false
				}
				_ => return Err(self.expected(")", &t.lexeme(), t.line())),
			}
		} {}
		Ok(args)
	}

	fn build_elseif_chain(&mut self) -> Result<ComplexToken, String> {
		let condition = self.build_expression(Some((CURLY_BRACKET_OPEN, "{")))?;
		let code = self.build_code_block()?;
		Ok(IF_STATEMENT {
			condition,
			code,
			next: {
				let t = self.advance();
				match t.kind() {
					ELSEIF => Some(Box::new(self.build_elseif_chain()?)),
					ELSE => Some(Box::new(DO_BLOCK(self.build_code_block()?))),
					_ => {
						self.current -= 1;
						None
					}
				}
			},
		})
	}

	fn build_enums(&mut self, local: bool) -> Result<Expression, String> {
		self.current += 1;
		self.assert(CURLY_BRACKET_OPEN, "{")?;
		let mut enums = Expression::new();
		let mut n = 0i16;
		loop {
			if self.advance_if(CURLY_BRACKET_CLOSED) {
				break;
			}
			let name = self.assert_advance(IDENTIFIER, "<name>")?;
			let t = self.advance();
			let value = match t.kind() {
				CURLY_BRACKET_CLOSED => {
					self.current -= 1;
					n += 1;
					SYMBOL(n.to_string())
				}
				COMMA => {
					n += 1;
					SYMBOL(n.to_string())
				}
				DEFINE => {
					let t = self.advance();
					if t.kind() != NUMBER {
						return Err(self.error("Enums values should be a non-float number ranging from -32768 to 32767.", t.line()));
					}
					n = check!(t.lexeme().parse());
					self.advance_if(COMMA);
					SYMBOL(n.to_string())
				}
				_ => return Err(self.expected("}", &t.lexeme(), t.line())),
			};
			enums.push_back(VARIABLE {
				line: name.line(),
				local,
				names: vec![name.lexeme()],
				values: vec![expression![value]],
			});
		}
		Ok(enums)
	}

	fn build_function(&mut self, local: bool) -> Result<ComplexToken, String> {
		self.current += 1;
		let name = expression![SYMBOL(self.assert_advance(IDENTIFIER, "<name>")?.lexeme())];
		self.assert(ROUND_BRACKET_OPEN, "(")?;
		let args = if !self.advance_if(ROUND_BRACKET_CLOSED) {
			self.build_function_args()?
		} else {
			FunctionArgs::new()
		};
		let code = self.build_code_block()?;
		Ok(FUNCTION {
			local,
			name,
			args,
			code,
		})
	}

	fn build_variables(&mut self, local: bool, line: usize) -> Result<ComplexToken, String> {
		let mut names: Vec<String> = Vec::new();
		loop {
			let pname = self.assert_advance(IDENTIFIER, "<name>")?;
			names.push(pname.lexeme());
			if !self.compare(COMMA) {
				self.advance_if(SEMICOLON);
				break;
			}
			self.current += 1;
		}
		let check = self.advance();
		let areinit = check.kind() == DEFINE;
		let values: Vec<Expression> = if !areinit {
			if local {
				Vec::new()
			} else {
				if let Some(locals) = &self.locals {
					println!("{:?}", locals);
				} else {
					self.warning("Defining external globals will not do anything if you don't have type checking enabled!", line)
				}
				return Ok(SYMBOL(String::new()))
			}
		} else {
			self.find_expressions(COMMA, None)?
		};
		self.current -= 1;
		Ok(VARIABLE {
			local,
			names,
			values,
			line,
		})
	}

	fn compile_static(&mut self, expr: Expression) {
		let code = compile_tokens(0, expr);
		self.statics += &(code + "\n");
	}

	fn build_match_case(
		&mut self,
		pexpr: Option<Expression>,
		func: &impl Fn(&mut ParserInfo) -> Result<CodeBlock, String>,
	) -> Result<MatchCase, String> {
		let mut conditions: Vec<Expression> = Vec::new();
		let mut current = Expression::new();
		let (expr, extraif) = match pexpr {
			Some(expr) => (expr, None),
			None => {
				self.current += 1;
				(
					self.build_expression(Some((IF, "if")))?,
					Some(self.build_expression(Some((ARROW, "=>")))?),
				)
			}
		};
		for ctoken in expr {
			match ctoken {
				SYMBOL(lexeme) if lexeme == " or " => {
					conditions.push(current.clone());
					current.clear();
				}
				_ => current.push_back(ctoken),
			}
		}
		if !current.is_empty() {
			conditions.push(current);
		}
		Ok((conditions, extraif, func(self)?))
	}

	fn build_match_block(
		&mut self,
		name: String,
		func: &impl Fn(&mut ParserInfo) -> Result<CodeBlock, String>,
	) -> Result<ComplexToken, String> {
		let line = self.peek(0).line();
		let value = self.build_expression(Some((CURLY_BRACKET_OPEN, "{")))?;
		let mut branches: Vec<MatchCase> = Vec::new();
		while {
			if self.advance_if(DEFAULT) {
				let t = self.advance();
				match t.kind() {
					ARROW => {
						if branches.is_empty() {
							return Err(self.error(
								"The default case (with no extra if) of a match block must be the last case, not the first",
								t.line()));
						}
						branches.push((Vec::new(), None, func(self)?));
						self.assert(CURLY_BRACKET_CLOSED, "}")?;
						false
					}
					IF => {
						let extraif = self.build_expression(Some((ARROW, "=>")))?;
						branches.push((Vec::new(), Some(extraif), func(self)?));
						!self.advance_if(CURLY_BRACKET_CLOSED)
					}
					_ => return Err(self.expected("=>", &t.lexeme(), t.line())),
				}
			} else {
				let (testexpr, reached) = self.test(|i| i.build_expression(Some((ARROW, "=>"))));
				branches.push(match testexpr {
					Err(msg) if msg == "Expected '=>', got 'if'" => {
						self.build_match_case(None, func)?
					}
					Ok(expr) => {
						self.current = reached;
						self.build_match_case(Some(expr), func)?
					}
					Err(msg) => return Err(self.error(msg, self.testing.unwrap())),
				});
				!self.advance_if(CURLY_BRACKET_CLOSED)
			}
		} {}
		Ok(MATCH_BLOCK {
			name,
			value,
			branches,
			line,
		})
	}

	fn parse_token_local_global(&mut self, t: &BorrowedToken) -> Result<(), String> {
		let local = t.kind() == LOCAL;
		match self.peek(0).kind() {
			FN => {
				let function = self.build_function(local)?;
				self.expr.push_back(function);
			}
			ENUM => {
				let enums = &mut self.build_enums(local)?;
				self.expr.append(enums);
			}
			_ => {
				let vars = self.build_variables(local, t.line())?;
				self.expr.push_back(vars);
			}
		}

		Ok(())
	}

	fn parse_token_static(&mut self, t: &BorrowedToken) -> Result<(), String> {
		match self.peek(0).kind() {
			FN => {
				let function = expression![self.build_function(true)?];
				self.compile_static(function);
			}
			ENUM => {
				let enums = self.build_enums(true)?;
				self.compile_static(enums);
			}
			_ => {
				let vars = expression![self.build_variables(true, t.line())?];
				self.compile_static(vars);
			}
		}

		Ok(())
	}

	fn parse_token_method(&mut self) -> Result<(), String> {
		let name = {
			let mut expr = Expression::new();
			loop {
				let t = self.advance();
				match t.kind() {
					IDENTIFIER => {
						let nt = self.peek(0);
						if nt.kind() == IDENTIFIER {
							return Err(self.unexpected(&nt.lexeme(), nt.line()));
						}
						expr.push_back(SYMBOL(t.lexeme()))
					}
					DOT => self.check_index(&t, &mut expr, ".")?,
					DOUBLE_COLON => {
						self.check_index(&t, &mut expr, ":")?;
						let t = self.peek(1);
						if t.kind() != ROUND_BRACKET_OPEN {
							return Err(self.expected("(", &t.lexeme(), t.line()));
						}
					}
					ROUND_BRACKET_OPEN => break,
					_ => return Err(self.expected("(", &t.lexeme(), t.line())),
				}
			}
			expr
		};
		let args: FunctionArgs = if !self.advance_if(ROUND_BRACKET_CLOSED) {
			self.build_function_args()?
		} else {
			Vec::new()
		};
		let code = self.build_code_block()?;
		self.expr.push_back(FUNCTION {
			local: false,
			name,
			args,
			code,
		});

		Ok(())
	}

	fn parse_token_identifier(&mut self, t: &BorrowedToken) -> Result<(), String> {
		let testexpr = self.test(|i| i.build_name()).0;
		if let Err(msg) = testexpr {
			match msg.as_str() {
				"You can't call functions here"
				| "Unexpected token '?.'"
				| "Unexpected token '?['" => {
					let expr = &mut self.build_expression(None)?;
					self.expr.append(expr);
					self.current -= 1;
					return Ok(())
				}
				_ => return Err(self.error(msg, self.testing.unwrap())),
			}
		}
		self.current += 1;
		let mut names: Vec<Expression> = Vec::new();
		while {
			names.push(self.build_name()?);
			self.current += 1;
			self.look_back(1).kind() == COMMA
		} {}
		self.current -= 1;
		let checkt = self.look_back(0);
		let check = checkt.kind() as u8;
		if check < DEFINE as u8 || check > MODULATE as u8 {
			return Err(self.expected("=", &checkt.lexeme(), checkt.line()));
		}
		let values: Vec<Expression> = self.find_expressions(COMMA, None)?;
		self.expr.push_back(ALTER {
			kind: checkt.kind(),
			line: t.line(),
			names,
			values,
		});
		self.current -= 1;

		Ok(())
	}

	fn parse_token_round_bracket_open(&mut self) -> Result<(), String> {
		let expr = self.build_expression(Some((ROUND_BRACKET_CLOSED, ")")))?;
		self.expr.push_back(EXPR(expr));
		self.current += 1;
		let call = self.build_identifier()?;
		self.expr.push_back(call);
		self.current += 1;
		self.advance_if(SEMICOLON);

		Ok(())
	}

	fn parse_token_curly_bracket_open(&mut self) -> Result<(), String> {
		self.current -= 1;
		let block = self.build_code_block()?;
		self.expr.push_back(DO_BLOCK(block));

		Ok(())
	}

	fn parse_token_if(&mut self) -> Result<(), String> {
		let ctoken = self.build_elseif_chain()?;
		self.expr.push_back(ctoken);

		Ok(())
	}

	fn parse_token_match(&mut self) -> Result<(), String> {
		let ctoken =
			self.build_match_block(String::from("_match"), &ParserInfo::build_code_block)?;
		self.expr.push_back(ctoken);

		Ok(())
	}

	fn parse_token_while(&mut self) -> Result<(), String> {
		let condition = self.build_expression(Some((CURLY_BRACKET_OPEN, "{")))?;
		let code = self.build_loop_block()?;
		self.expr.push_back(WHILE_LOOP { condition, code });

		Ok(())
	}

	fn parse_token_until(&mut self) -> Result<(), String> {
		let mut condition = self.build_expression(Some((CURLY_BRACKET_OPEN, "{")))?;
		condition.push_front(SYMBOL(String::from("not (")));
		condition.push_back(SYMBOL(String::from(")")));
		let code = self.build_loop_block()?;
		self.expr.push_back(WHILE_LOOP { condition, code });

		Ok(())
	}

	fn parse_token_loop(&mut self) -> Result<(), String> {
		let code = self.build_loop_block()?;
		if self.peek(0).kind() == UNTIL {
			self.current += 1;
			let condition = self.build_expression(None)?;
			self.current -= 1;
			self.expr.push_back(LOOP_UNTIL { condition, code })
		} else {
			self.expr.push_back(WHILE_LOOP {
				condition: expression![SYMBOL(String::from("true"))],
				code,
			})
		}

		Ok(())
	}

	fn parse_token_for(&mut self) -> Result<(), String> {
		if self.peek(1).kind() == DEFINE {
			let iterator = self.assert_advance(IDENTIFIER, "<name>")?.lexeme();
			self.current += 1;
			let start = self.build_expression(Some((COMMA, ",")))?;
			let end = self.build_expression(None)?;
			self.current -= 1;
			let t = self.advance();
			let alter = match t.kind() {
				CURLY_BRACKET_OPEN => {
					self.current -= 1;
					expression![SYMBOL(String::from("1"))]
				}
				COMMA => self.build_expression(Some((CURLY_BRACKET_OPEN, "{")))?,
				_ => return Err(self.expected(",", &t.lexeme(), t.line())),
			};
			let code = self.build_loop_block()?;
			self.expr.push_back(FOR_LOOP {
				iterator,
				start,
				end,
				alter,
				code,
			})
		} else {
			let iterators = self.build_identifier_list()?;
			let expr = match self.advance().kind() {
				OF => {
					let mut expr = expression![SYMBOL(String::from("pairs("))];
					expr.append(&mut self.build_expression(Some((CURLY_BRACKET_OPEN, "{")))?);
					expr.push_back(SYMBOL(String::from(")")));
					expr
				}
				IN => {
					let mut expr = expression![SYMBOL(String::from("ipairs("))];
					expr.append(&mut self.build_expression(Some((CURLY_BRACKET_OPEN, "{")))?);
					expr.push_back(SYMBOL(String::from(")")));
					expr
				}
				WITH => self.build_expression(Some((CURLY_BRACKET_OPEN, "{")))?,
				_ => {
					let t = self.peek(0);
					return Err(self.expected("of', 'in' or 'with", &t.lexeme(), t.line()));
				}
			};
			let code = self.build_loop_block()?;
			self.expr.push_back(FOR_FUNC_LOOP {
				iterators,
				expr,
				code,
			});
		}

		Ok(())
	}

	fn parse_token_continue(&mut self) -> Result<(), String> {
		self.expr.push_back(CONTINUE_LOOP);
		self.advance_if(SEMICOLON);

		Ok(())
	}

	fn parse_token_break(&mut self) -> Result<(), String> {
		self.expr.push_back(BREAK_LOOP);
		self.advance_if(SEMICOLON);

		Ok(())
	}

	fn parse_token_return(&mut self) -> Result<(), String> {
		let expr = if self.ended() || self.advance_if(SEMICOLON) {
			None
		} else {
			Some(self.find_expressions(COMMA, None)?)
		};
		self.expr.push_back(RETURN_EXPR(expr));

		Ok(())
	}

	fn parse_token_try(&mut self) -> Result<(), String> {
		let totry = self.build_code_block()?;
		let error: Option<String>;
		let catch = if self.advance_if(CATCH) {
			let t = self.advance();
			if t.kind() == IDENTIFIER {
				error = Some(t.lexeme());
			} else {
				error = None;
				self.current -= 1;
			}
			Some(self.build_code_block()?)
		} else {
			error = None;
			None
		};
		self.expr.push_back(TRY_CATCH {
			totry,
			error,
			catch,
		});

		Ok(())
	}

	fn parse_token_macro(&mut self) -> Result<(), String> {
		let name = self.assert_advance(IDENTIFIER, "<name>")?.lexeme();
		let code = self.build_expression(None)?;
		self.current -= 1;
		self.macros.insert(name, code);
		Ok(())
	}

	fn parse_token_fn_enum(&mut self, t: &BorrowedToken) -> Result<(), String> {
		Err(self.error(
			format!(
				"'{}' must have 'local', 'global' or 'static' beforehand",
				t.lexeme()
			),
			t.line(),
		))
	}
}

pub fn parse_tokens(tokens: Vec<Token>, filename: String) -> Result<Expression, String> {
	let mut i = ParserInfo::new(tokens, filename);
	while !i.ended() {
		let t = i.advance();
		match t.kind() {
			LOCAL | GLOBAL => i.parse_token_local_global(&t)?,
			STATIC => i.parse_token_static(&t)?,
			METHOD => i.parse_token_method()?,
			IDENTIFIER => i.parse_token_identifier(&t)?,
			ROUND_BRACKET_OPEN => i.parse_token_round_bracket_open()?,
			CURLY_BRACKET_OPEN => i.parse_token_curly_bracket_open()?,
			IF => i.parse_token_if()?,
			MATCH => i.parse_token_match()?,
			WHILE => i.parse_token_while()?,
			UNTIL => i.parse_token_until()?,
			LOOP => i.parse_token_loop()?,
			FOR => i.parse_token_for()?,
			CONTINUE => i.parse_token_continue()?,
			BREAK => i.parse_token_break()?,
			RETURN => i.parse_token_return()?,
			TRY => i.parse_token_try()?,
			MACRO => i.parse_token_macro()?,
			FN | ENUM => i.parse_token_fn_enum(&t)?,
			EOF => break,
			_ => return Err(i.expected("<end>", &t.lexeme(), t.line())),
		}
	}

	if !i.statics.is_empty() {
		if flag!(env_debugcomments) {
			ENV_DATA
				.write()
				.expect("Can't lock env_data")
				.add_output_code(format!(
					"--statics defined in \"{}\":\n{}\n",
					i.filename, i.statics
				));
		} else {
			ENV_DATA
				.write()
				.expect("Can't lock env_data")
				.add_output_code(i.statics);
		}
	}

	Ok(i.expr)
}<|MERGE_RESOLUTION|>--- conflicted
+++ resolved
@@ -991,37 +991,12 @@
 				FOR | WHILE | LOOP => is_in_other_loop = true,
 				CONTINUE if !is_in_other_loop => {
 					hascontinue = true;
-<<<<<<< HEAD
 					let line = t.line();
 					if flag!(env_continue) == ContinueMode::MOONSCRIPT {
-						tokens.push(Token {
-							kind: IDENTIFIER,
-							lexeme: String::from("_continue"),
-							line,
-						});
-						tokens.push(Token {
-							kind: DEFINE,
-							lexeme: String::from("="),
-							line,
-						});
-						tokens.push(Token {
-							kind: TRUE,
-							lexeme: String::from("true"),
-							line,
-						});
-						tokens.push(Token {
-							kind: BREAK,
-							lexeme: String::from("break"),
-							line,
-						});
-=======
-					let line = t.line;
-					if arg!(ENV_CONTINUE) == ContinueMode::MOONSCRIPT {
 						tokens.push(Token::new(IDENTIFIER, "_continue", line));
 						tokens.push(Token::new(DEFINE, "=", line));
 						tokens.push(Token::new(TRUE, "true", line));
 						tokens.push(Token::new(BREAK, "break", line));
->>>>>>> 770d2382
 						continue;
 					}
 				}
