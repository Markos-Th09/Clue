--- conflicted
+++ resolved
@@ -1,9 +1,6 @@
 use crate::{
 	parser::{CodeBlock, ComplexToken, ComplexToken::*, Expression, FunctionArgs},
 	scanner::TokenType::*,
-<<<<<<< HEAD
-	ENV_CONTINUE, ENV_NODEBUGCOMMENTS, ENV_RAWSETGLOBALS,
-=======
 	parser::{
 		ComplexToken,
 		ComplexToken::*,
@@ -14,7 +11,6 @@
 	ENV_CONTINUE,
 	ENV_RAWSETGLOBALS,
 	ENV_DEBUGCOMMENTS
->>>>>>> f591ff02
 };
 use std::iter::{Iterator, Peekable};
 
@@ -86,20 +82,10 @@
 fn CompileCodeBlock(scope: usize, start: &str, block: CodeBlock) -> String {
 	let code = CompileTokens(scope + 1, block.code);
 	let pre = Indentate(scope);
-<<<<<<< HEAD
-	if arg!(ENV_NODEBUGCOMMENTS) {
-		format!("{}\n{}\n{}", start, code, pre)
-	} else {
-		format!(
-			"{}\n{}\t--{}->{}\n{}\n{}",
-			start, pre, block.start, block.end, code, pre
-		)
-=======
 	if arg!(ENV_DEBUGCOMMENTS) {
 		format!("{}\n{}\t--{}->{}\n{}\n{}", start, pre, block.start, block.end, code, pre)
 	} else {
 		format!("{}\n{}\n{}", start, code, pre)
->>>>>>> f591ff02
 	}
 }
 
