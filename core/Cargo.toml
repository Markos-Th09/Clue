--- conflicted
+++ resolved
@@ -18,11 +18,8 @@
 clap.workspace = true
 rpmalloc = { version = "0.2.2", optional = true }
 serde = { version = "1.0.159", optional = true }
-<<<<<<< HEAD
+serde_json = { version = "1.0.96", optional = true }
 colored.workspace = true
-=======
-serde_json = { version = "1.0.96", optional = true }
->>>>>>> 80047cc4
 
 [dev-dependencies]
 criterion = "0.4.0"
