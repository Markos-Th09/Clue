--- conflicted
+++ resolved
@@ -3,17 +3,7 @@
 //! This is used by the cli but can also be used by other projects
 //! It is recommended to use [`Clue`] instead of the lower level APIs unless you need to
 
-<<<<<<< HEAD
 use std::{ffi::OsStr, fmt::Display, fs, path::{Path, PathBuf}, ops::Range};
-=======
-use std::{
-	ffi::OsStr,
-	fmt::Display,
-	fs,
-	path::{Path, PathBuf},
-};
-
->>>>>>> a6485470
 use code::Code;
 use compiler::Compiler;
 use env::{BitwiseMode, ContinueMode, LuaVersion, Options};
