--- conflicted
+++ resolved
@@ -7,13 +7,8 @@
 #![allow(clippy::upper_case_acronyms)]
 
 use self::TokenType::*;
-<<<<<<< HEAD
-use ahash::AHashMap;
-use lazy_static::lazy_static;
 use std::ops::Range;
-=======
 use phf::phf_map;
->>>>>>> 80047cc4
 use std::fmt;
 use crate::{
 	finish,
@@ -438,13 +433,8 @@
 #[derive(Clone)]
 enum SymbolType {
 	Just(TokenType),
-<<<<<<< HEAD
 	Function(fn(&mut ScannerInfo)),
-	Symbols(SymbolsMap<'a>, TokenType),
-=======
-	Function(fn(&mut CodeInfo)),
 	Symbols(SymbolsMap, TokenType),
->>>>>>> 80047cc4
 }
 
 impl fmt::Debug for SymbolType {
@@ -572,19 +562,6 @@
 		'?',
 		SymbolType::Symbols(
 			generate_map(&[
-<<<<<<< HEAD
-				(
-					'=',
-					SymbolType::Function(|i| {
-						i.error("'?=' is deprecated", Some("Use '&&=' instead"))
-					}),
-				),
-				(
-					'>',
-					SymbolType::Function(|i| i.error("'?>' is deprecated", None)),
-				),
-=======
->>>>>>> 80047cc4
 				('.', SymbolType::Just(SAFE_DOT)),
 				(
 					':',
@@ -624,15 +601,6 @@
 		SymbolType::Symbols(
 			generate_map(&[
 				(':', SymbolType::Just(DOUBLE_COLON)),
-<<<<<<< HEAD
-				(
-					'=',
-					SymbolType::Function(|i| {
-						i.error("':=' is deprecated", Some("Use '||=' instead"))
-					}),
-				),
-=======
->>>>>>> 80047cc4
 			]),
 			COLON,
 		),
